package com.conveyal.gtfs;


import com.conveyal.gtfs.loader.FeedLoadResult;
import com.conveyal.gtfs.validator.ValidationResult;
import org.hamcrest.Matcher;
import org.hamcrest.comparator.ComparatorMatcherBuilder;
import org.junit.Before;
import org.junit.Test;
import org.slf4j.Logger;
import org.slf4j.LoggerFactory;

import javax.sql.DataSource;
import java.io.ByteArrayOutputStream;
import java.io.IOException;
import java.io.PrintStream;
import java.sql.Connection;
import java.sql.DriverManager;
import java.sql.ResultSet;
import java.sql.SQLException;

import static com.conveyal.gtfs.GTFS.createDataSource;
import static com.conveyal.gtfs.GTFS.load;
import static com.conveyal.gtfs.GTFS.validate;
import static org.hamcrest.CoreMatchers.containsString;
import static org.hamcrest.CoreMatchers.is;
import static org.hamcrest.Matchers.equalTo;
import static org.hamcrest.core.IsNull.nullValue;
import static org.junit.Assert.assertThat;

/**
 * A test suite for the GTFS Class
 */
public class GTFSTest {
    private final ByteArrayOutputStream outContent = new ByteArrayOutputStream();
    private static final Logger LOG = LoggerFactory.getLogger(GTFSTest.class);

    // a helper class to verify that data got stored in a particular table
    private class PersistanceExpectation {
        public String tableName;
        // each persistance expectation has an array of record expectations which all must reference a single row
        // if looking for multiple records in the same table,
        // create numerous PersistanceExpectations with the same tableName
        public RecordExpectation[] recordExpectations;


        public PersistanceExpectation(String tableName, RecordExpectation[] recordExpectations) {
            this.tableName = tableName;
            this.recordExpectations = recordExpectations;
        }
    }

    private enum ExpectedFieldType {
        INT,
        DOUBLE, STRING
    }

    // a helper class to verify that data got stored in a particular record
    private class RecordExpectation {
        public String fieldName;
        public ExpectedFieldType expectedFieldType;
        // have a bunch of different types of expectations because java is strongly typed
        public double doubleExpectation;
        public int intExpectation;
        public String stringExpectation;

        public RecordExpectation(String fieldName, ExpectedFieldType expectedFieldType, int intExpectation) {
            this.fieldName = fieldName;
            this.expectedFieldType = expectedFieldType;
            this.intExpectation = intExpectation;
        }

        public RecordExpectation(String fieldName, ExpectedFieldType expectedFieldType, String stringExpectation) {
            this.fieldName = fieldName;
            this.expectedFieldType = expectedFieldType;
            this.stringExpectation = stringExpectation;
        }

        public RecordExpectation(String fieldName, ExpectedFieldType expectedFieldType, double doubleExpectation) {
            this.fieldName = fieldName;
            this.expectedFieldType = expectedFieldType;
            this.doubleExpectation = doubleExpectation;
        }
    }

    // setup a stream to capture the output from the program
    @Before
    public void setUpStreams() {
        System.setOut(new PrintStream(outContent));
    }

    /**
     * Make sure that help can be printed.
     *
     * @throws Exception
     */
    @Test
    public void canPrintHelp() throws Exception {
        String[] args = {"-help"};
        GTFS.main(args);
        assertThat(outContent.toString(), containsString("usage: java"));
    }

    /**
     * Make sure that help is printed if no recognizable arguments are provided.
     *
     * @throws Exception
     */
    @Test
    public void handlesUnknownArgs() throws Exception {
        String[] args = {"-blah"};
        GTFS.main(args);
        assertThat(outContent.toString(), containsString("usage: java"));
    }

    /**
     * Make sure that help is printed if not enough key arguments are provided.
     *
     * @throws Exception
     */
    @Test
    public void requiresActionCommand() throws Exception {
        String[] args = {"-u", "blah"};
        GTFS.main(args);
        assertThat(outContent.toString(), containsString("usage: java"));
    }

    /**
     * Tests whether or not a super simple 2-stop, 1-route, 1-trip, valid gtfs can be loaded
     */
    @Test
    public void canLoadSimpleAgency() {
        assertThat(
            runIntegrationTest(
                "fake-agency",
                nullValue(),
                new PersistanceExpectation[]{
                    new PersistanceExpectation(
                        "agency",
                        new RecordExpectation[]{
                            new RecordExpectation("agency_id", ExpectedFieldType.STRING, "1"),
                            new RecordExpectation("agency_name", ExpectedFieldType.STRING, "Fake Transit"),
                            new RecordExpectation("agency_timezone", ExpectedFieldType.STRING, "America/Los_Angeles")
                        }
                    ),
                    new PersistanceExpectation(
                        "calendar",
                        new RecordExpectation[]{
                            new RecordExpectation(
                                "service_id",
                                ExpectedFieldType.STRING,
                                "04100312-8fe1-46a5-a9f2-556f39478f57"
                            ),
                            new RecordExpectation(
                                "monday",
                                ExpectedFieldType.INT,
                                1
                            ),
                            new RecordExpectation(
                                "tuesday",
                                ExpectedFieldType.INT,
                                1
                            ),
                            new RecordExpectation(
                                "wednesday",
                                ExpectedFieldType.INT,
                                1
                            ),
                            new RecordExpectation(
                                "thursday",
                                ExpectedFieldType.INT,
                                1
                            ),
                            new RecordExpectation(
                                "friday",
                                ExpectedFieldType.INT,
                                1
                            ),
                            new RecordExpectation(
                                "saturday",
                                ExpectedFieldType.INT,
                                1
                            ),
                            new RecordExpectation(
                                "sunday",
                                ExpectedFieldType.INT,
                                1
                            ),
                            new RecordExpectation(
                                "start_date",
                                ExpectedFieldType.STRING,
                                "20170915"
                            ),
                            new RecordExpectation(
                                "end_date",
                                ExpectedFieldType.STRING,
                                "20170917"
                            )
                        }
                    ),
                    new PersistanceExpectation(
                        "calendar_dates",
                        new RecordExpectation[]{
                            new RecordExpectation(
                                "service_id",
                                ExpectedFieldType.STRING,
                                "04100312-8fe1-46a5-a9f2-556f39478f57"
                            ),
                            new RecordExpectation("date", ExpectedFieldType.INT, 20200220),
                            new RecordExpectation("exception_type", ExpectedFieldType.INT, 2)
                        }
                    ),
                    new PersistanceExpectation(
                        "fare_attributes",
                        new RecordExpectation[]{
                            new RecordExpectation("fare_id", ExpectedFieldType.STRING, "route_based_fare"),
                            new RecordExpectation("price", ExpectedFieldType.DOUBLE, 1.23),
                            new RecordExpectation("currency_type", ExpectedFieldType.STRING, "USD")
                        }
                    ),
                    new PersistanceExpectation(
                        "fare_rules",
                        new RecordExpectation[]{
                            new RecordExpectation("fare_id", ExpectedFieldType.STRING, "route_based_fare"),
                            new RecordExpectation("route_id", ExpectedFieldType.STRING, "1")
                        }
                    ),
                    new PersistanceExpectation(
                        "feed_info",
                        new RecordExpectation[]{
                            new RecordExpectation(
                                "feed_publisher_name",
                                ExpectedFieldType.STRING,
                                "Conveyal"
                            ),
                            new RecordExpectation(
                                "feed_publisher_url",
                                ExpectedFieldType.STRING,
                                "http://www.conveyal.com"
                            ),
                            new RecordExpectation(
                                "feed_lang",
                                ExpectedFieldType.STRING,
                                "en"
                            ),
                            new RecordExpectation(
                                "feed_version",
                                ExpectedFieldType.STRING,
                                "1.0"
                            )
                        }
                    ),
                    new PersistanceExpectation(
                        "frequencies",
                        new RecordExpectation[]{
                            new RecordExpectation(
                                "trip_id",
                                ExpectedFieldType.STRING,
                                "frequency-trip"
                            ),
                            new RecordExpectation(
                                "start_time",
                                ExpectedFieldType.INT,
                                28800
                            ),
                            new RecordExpectation(
                                "end_time",
                                ExpectedFieldType.INT,
                                32400
                            ),
                            new RecordExpectation(
                                "headway_secs",
                                ExpectedFieldType.INT,
                                1800
                            ),
                            new RecordExpectation(
                                "exact_times",
                                ExpectedFieldType.INT,
                                0
                            )
                        }
                    ),
                    new PersistanceExpectation(
                        "routes",
                        new RecordExpectation[]{
                            new RecordExpectation(
                                "agency_id",
                                ExpectedFieldType.STRING,
                                "1"
                            ),
                            new RecordExpectation(
                                "route_id",
                                ExpectedFieldType.STRING,
                                "1"
                            ),
                            new RecordExpectation(
                                "route_short_name",
                                ExpectedFieldType.STRING,
                                "1"
                            ),
                            new RecordExpectation(
                                "route_long_name",
                                ExpectedFieldType.STRING,
                                "Route 1"
                            ),
                            new RecordExpectation(
                                "route_type",
                                ExpectedFieldType.INT,
                                3
                            ),
                            new RecordExpectation(
                                "route_color",
                                ExpectedFieldType.STRING,
                                "7CE6E7"
                            )
                        }
                    ),
                    new PersistanceExpectation(
                        "shapes",
                        new RecordExpectation[]{
                            new RecordExpectation(
                                "shape_id",
                                ExpectedFieldType.STRING,
                                "5820f377-f947-4728-ac29-ac0102cbc34e"
                            ),
                            new RecordExpectation(
                                "shape_pt_lat",
                                ExpectedFieldType.DOUBLE,
                                37.061172
                            ),
                            new RecordExpectation(
                                "shape_pt_lon",
                                ExpectedFieldType.DOUBLE,
                                -122.0075
                            ),
                            new RecordExpectation(
                                "shape_pt_sequence",
                                ExpectedFieldType.INT,
                                2
                            ),
                            new RecordExpectation(
                                "shape_dist_traveled",
                                ExpectedFieldType.DOUBLE,
                                7.4997067
                            )
                        }
                    ),
                    new PersistanceExpectation(
                        "stop_times",
                        new RecordExpectation[]{
                            new RecordExpectation(
                                "trip_id",
                                ExpectedFieldType.STRING,
                                "a30277f8-e50a-4a85-9141-b1e0da9d429d"
                            ),
                            new RecordExpectation(
                                "arrival_time",
                                ExpectedFieldType.INT,
                                25200
                            ),
                            new RecordExpectation(
                                "departure_time",
                                ExpectedFieldType.INT,
                                25200
                            ),
                            new RecordExpectation(
                                "stop_id",
                                ExpectedFieldType.STRING,
                                "4u6g"
                            ),
                            new RecordExpectation(
                                "stop_sequence",
                                ExpectedFieldType.INT,
                                1
                            ),
                            new RecordExpectation(
                                "pickup_type",
                                ExpectedFieldType.INT,
                                0
                            ),
                            new RecordExpectation(
                                "drop_off_type",
                                ExpectedFieldType.INT,
                                0
                            ),
                            new RecordExpectation(
                                "shape_dist_traveled",
                                ExpectedFieldType.DOUBLE,
                                0.0
                            )
                        }
                    ),
                    new PersistanceExpectation(
                        "trips",
                        new RecordExpectation[]{
                            new RecordExpectation(
                                "trip_id",
                                ExpectedFieldType.STRING,
                                "a30277f8-e50a-4a85-9141-b1e0da9d429d"
                            ),
                            new RecordExpectation(
                                "service_id",
                                ExpectedFieldType.STRING,
                                "04100312-8fe1-46a5-a9f2-556f39478f57"
                            ),
                            new RecordExpectation(
                                "route_id",
                                ExpectedFieldType.STRING,
                                "1"
                            ),
                            new RecordExpectation(
                                "direction_id",
                                ExpectedFieldType.INT,
                                0
                            ),
                            new RecordExpectation(
                                "shape_id",
                                ExpectedFieldType.STRING,
                                "5820f377-f947-4728-ac29-ac0102cbc34e"
                            ),
                            new RecordExpectation(
                                "bikes_allowed",
                                ExpectedFieldType.INT,
                                0
                            ),
                            new RecordExpectation(
                                "wheelchair_accessible",
                                ExpectedFieldType.INT,
                                0
                            )
                        }
                    )
                }
            ),
            equalTo(true)
        );
    }

    /**
     * A helper method that will run GTFS.main with a certain zip file.
     * This tests whether a GTFS zip file can be loaded without any errors.
     */
    private boolean runIntegrationTest(
        String folderName,
        Matcher<Object> fatalExceptionExpectation,
        PersistanceExpectation[] persistanceExpectations
    ) {
        // zip up test folder into temp zip file
        String zipFileName = null;
        try {
            zipFileName = TestUtils.zipFolderFiles(folderName);
        } catch (IOException e) {
            e.printStackTrace();
            return false;
        }
        String newDBName = TestUtils.generateNewDB();
<<<<<<< HEAD
        String dbConnectionUrl = "jdbc:postgresql://localhost/" + newDBName;
=======
        String dbConnectionUrl = String.format("jdbc:postgresql://localhost/%s", newDBName);
>>>>>>> 3c16e61b
        try {
            // load and validate feed
            DataSource dataSource = createDataSource(
                dbConnectionUrl,
                null,
                null
            );
            FeedLoadResult loadResult = load(zipFileName, dataSource);
            ValidationResult validationResult = validate(loadResult.uniqueIdentifier, dataSource);

            assertThat(validationResult.fatalException, is(fatalExceptionExpectation));

            // run through testing expectations
            Connection conn = DriverManager.getConnection(dbConnectionUrl);
            for (PersistanceExpectation persistanceExpectation : persistanceExpectations) {
                // select all entries from a table
<<<<<<< HEAD
                String sql = "select * from " + loadResult.uniqueIdentifier + "." + persistanceExpectation.tableName;
=======
                String sql = String.format(
                    "select * from %s.%s",
                    loadResult.uniqueIdentifier,
                    persistanceExpectation.tableName
                );
>>>>>>> 3c16e61b
                LOG.info(sql);
                ResultSet rs = conn.prepareStatement(sql).executeQuery();
                boolean foundRecord = false;
                int numRecordsSearched = 0;
                while (rs.next()) {
                    numRecordsSearched++;
<<<<<<< HEAD
                    LOG.info("record " + numRecordsSearched + " in ResultSet");
=======
                    LOG.info(String.format("record %d in ResultSet", numRecordsSearched));
>>>>>>> 3c16e61b
                    boolean allFieldsMatch = true;
                    for (RecordExpectation recordExpectation: persistanceExpectation.recordExpectations) {
                        switch (recordExpectation.expectedFieldType) {
                            case DOUBLE:
<<<<<<< HEAD
                                LOG.info(recordExpectation.fieldName + ": " + rs.getDouble(recordExpectation.fieldName));
=======
                                LOG.info(String.format(
                                    "%s: %f",
                                    recordExpectation.fieldName,
                                    rs.getDouble(recordExpectation.fieldName)
                                ));
>>>>>>> 3c16e61b
                                if (rs.getDouble(recordExpectation.fieldName) != recordExpectation.doubleExpectation) {
                                    allFieldsMatch = false;
                                }
                                break;
                            case INT:
<<<<<<< HEAD
                                LOG.info(recordExpectation.fieldName + ": " + rs.getInt(recordExpectation.fieldName));
=======
                                LOG.info(String.format(
                                    "%s: %d",
                                    recordExpectation.fieldName,
                                    rs.getInt(recordExpectation.fieldName)
                                ));
>>>>>>> 3c16e61b
                                if (rs.getInt(recordExpectation.fieldName) != recordExpectation.intExpectation) {
                                    allFieldsMatch = false;
                                }
                                break;
                            case STRING:
<<<<<<< HEAD
                                LOG.info(recordExpectation.fieldName + ": " + rs.getString(recordExpectation.fieldName));
=======
                                LOG.info(String.format(
                                    "%s: %s",
                                    recordExpectation.fieldName,
                                    rs.getString(recordExpectation.fieldName)
                                ));
>>>>>>> 3c16e61b
                                if (!rs.getString(recordExpectation.fieldName).equals(recordExpectation.stringExpectation)) {
                                    allFieldsMatch = false;
                                }
                                break;

                        }
                        if (!allFieldsMatch) {
                            break;
                        }
                    }
                    // all fields match expectations!  We have found the record.
                    if (allFieldsMatch) {
                        LOG.info("Record satisfies expectations.");
                        foundRecord = true;
                        break;
                    }
                }
                assertThat(
                    "No records found in the ResultSet",
                    numRecordsSearched,
                    ComparatorMatcherBuilder.<Integer>usingNaturalOrdering().greaterThan(0)
                );
                assertThat(
                    "The record as defined in the PersistanceExpectation was not found.",
                    foundRecord,
                    equalTo(true)
                );
            }
        } catch (SQLException e) {
            e.printStackTrace();
            return false;
        } finally {
            TestUtils.dropDB(newDBName);
        }
        return true;
    }
}<|MERGE_RESOLUTION|>--- conflicted
+++ resolved
@@ -454,11 +454,7 @@
             return false;
         }
         String newDBName = TestUtils.generateNewDB();
-<<<<<<< HEAD
-        String dbConnectionUrl = "jdbc:postgresql://localhost/" + newDBName;
-=======
         String dbConnectionUrl = String.format("jdbc:postgresql://localhost/%s", newDBName);
->>>>>>> 3c16e61b
         try {
             // load and validate feed
             DataSource dataSource = createDataSource(
@@ -475,67 +471,47 @@
             Connection conn = DriverManager.getConnection(dbConnectionUrl);
             for (PersistanceExpectation persistanceExpectation : persistanceExpectations) {
                 // select all entries from a table
-<<<<<<< HEAD
-                String sql = "select * from " + loadResult.uniqueIdentifier + "." + persistanceExpectation.tableName;
-=======
                 String sql = String.format(
                     "select * from %s.%s",
                     loadResult.uniqueIdentifier,
                     persistanceExpectation.tableName
                 );
->>>>>>> 3c16e61b
                 LOG.info(sql);
                 ResultSet rs = conn.prepareStatement(sql).executeQuery();
                 boolean foundRecord = false;
                 int numRecordsSearched = 0;
                 while (rs.next()) {
                     numRecordsSearched++;
-<<<<<<< HEAD
-                    LOG.info("record " + numRecordsSearched + " in ResultSet");
-=======
                     LOG.info(String.format("record %d in ResultSet", numRecordsSearched));
->>>>>>> 3c16e61b
                     boolean allFieldsMatch = true;
                     for (RecordExpectation recordExpectation: persistanceExpectation.recordExpectations) {
                         switch (recordExpectation.expectedFieldType) {
                             case DOUBLE:
-<<<<<<< HEAD
-                                LOG.info(recordExpectation.fieldName + ": " + rs.getDouble(recordExpectation.fieldName));
-=======
                                 LOG.info(String.format(
                                     "%s: %f",
                                     recordExpectation.fieldName,
                                     rs.getDouble(recordExpectation.fieldName)
                                 ));
->>>>>>> 3c16e61b
                                 if (rs.getDouble(recordExpectation.fieldName) != recordExpectation.doubleExpectation) {
                                     allFieldsMatch = false;
                                 }
                                 break;
                             case INT:
-<<<<<<< HEAD
-                                LOG.info(recordExpectation.fieldName + ": " + rs.getInt(recordExpectation.fieldName));
-=======
                                 LOG.info(String.format(
                                     "%s: %d",
                                     recordExpectation.fieldName,
                                     rs.getInt(recordExpectation.fieldName)
                                 ));
->>>>>>> 3c16e61b
                                 if (rs.getInt(recordExpectation.fieldName) != recordExpectation.intExpectation) {
                                     allFieldsMatch = false;
                                 }
                                 break;
                             case STRING:
-<<<<<<< HEAD
-                                LOG.info(recordExpectation.fieldName + ": " + rs.getString(recordExpectation.fieldName));
-=======
                                 LOG.info(String.format(
                                     "%s: %s",
                                     recordExpectation.fieldName,
                                     rs.getString(recordExpectation.fieldName)
                                 ));
->>>>>>> 3c16e61b
                                 if (!rs.getString(recordExpectation.fieldName).equals(recordExpectation.stringExpectation)) {
                                     allFieldsMatch = false;
                                 }
