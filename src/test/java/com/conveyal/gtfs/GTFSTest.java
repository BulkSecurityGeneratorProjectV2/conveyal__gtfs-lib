package com.conveyal.gtfs;


import com.conveyal.gtfs.error.NewGTFSErrorType;
import com.conveyal.gtfs.loader.FeedLoadResult;
import com.conveyal.gtfs.loader.SnapshotResult;
import com.conveyal.gtfs.storage.ErrorExpectation;
import com.conveyal.gtfs.storage.ExpectedFieldType;
import com.conveyal.gtfs.storage.PersistenceExpectation;
import com.conveyal.gtfs.storage.RecordExpectation;
import com.conveyal.gtfs.util.InvalidNamespaceException;
import com.conveyal.gtfs.validator.FeedValidatorCreator;
import com.conveyal.gtfs.validator.MTCValidator;
import com.conveyal.gtfs.validator.ValidationResult;
import com.csvreader.CsvReader;
import com.google.common.collect.ArrayListMultimap;
import com.google.common.collect.Multimap;
import com.google.common.io.Files;
import org.apache.commons.io.FileUtils;
import org.apache.commons.io.input.BOMInputStream;
import org.hamcrest.Matcher;
import org.hamcrest.comparator.ComparatorMatcherBuilder;
import org.junit.jupiter.api.BeforeEach;
import org.junit.jupiter.api.Test;
import org.slf4j.Logger;
import org.slf4j.LoggerFactory;

import javax.sql.DataSource;
import java.io.ByteArrayOutputStream;
import java.io.File;
import java.io.IOException;
import java.io.InputStream;
import java.io.PrintStream;
import java.nio.charset.Charset;
import java.sql.Connection;
import java.sql.ResultSet;
import java.sql.SQLException;
import java.util.Arrays;
import java.util.Collection;
import java.util.Iterator;
import java.util.zip.ZipEntry;
import java.util.zip.ZipFile;

import static com.conveyal.gtfs.graphql.GTFSGraphQLTest.testDBName;
import static org.hamcrest.CoreMatchers.containsString;
import static org.hamcrest.CoreMatchers.is;
import static org.hamcrest.MatcherAssert.assertThat;
import static org.hamcrest.Matchers.equalTo;
import static org.hamcrest.core.IsNull.nullValue;


/**
 * A test suite for the {@link GTFS} Class.
 */
public class GTFSTest {
    private final ByteArrayOutputStream outContent = new ByteArrayOutputStream();
    private static final String JDBC_URL = "jdbc:postgresql://localhost";
    private static final Logger LOG = LoggerFactory.getLogger(GTFSTest.class);

    // setup a stream to capture the output from the program
    @BeforeEach
    public void setUpStreams() {
        System.setOut(new PrintStream(outContent));
    }

    /**
     * Make sure that help can be printed.
     *
     * @throws Exception
     */
    @Test
    public void canPrintHelp() throws Exception {
        String[] args = {"-help"};
        GTFS.main(args);
        assertThat(outContent.toString(), containsString("usage: java"));
    }

    /**
     * Make sure that help is printed if no recognizable arguments are provided.
     *
     * @throws Exception
     */
    @Test
    public void handlesUnknownArgs() throws Exception {
        String[] args = {"-blah"};
        GTFS.main(args);
        assertThat(outContent.toString(), containsString("usage: java"));
    }

    /**
     * Make sure that help is printed if not enough key arguments are provided.
     *
     * @throws Exception
     */
    @Test
    public void requiresActionCommand() throws Exception {
        String[] args = {"-u", "blah"};
        GTFS.main(args);
        assertThat(outContent.toString(), containsString("usage: java"));
    }

    /**
     * Tests whether or not a super simple 2-stop, 1-route, 1-trip, valid gtfs can be loaded and exported
     */
    @Test
    public void canLoadAndExportSimpleAgency() {
        ErrorExpectation[] fakeAgencyErrorExpectations = ErrorExpectation.list(
            new ErrorExpectation(NewGTFSErrorType.MISSING_FIELD),
            new ErrorExpectation(NewGTFSErrorType.REFERENTIAL_INTEGRITY),
            new ErrorExpectation(NewGTFSErrorType.ROUTE_LONG_NAME_CONTAINS_SHORT_NAME),
            new ErrorExpectation(NewGTFSErrorType.FEED_TRAVEL_TIMES_ROUNDED),
            new ErrorExpectation(NewGTFSErrorType.STOP_UNUSED, equalTo("1234567")),
            new ErrorExpectation(NewGTFSErrorType.DATE_NO_SERVICE)
        );
        assertThat(
            runIntegrationTestOnFolder(
                "fake-agency",
                nullValue(),
                fakeAgencyPersistenceExpectations,
                fakeAgencyErrorExpectations
            ),
            equalTo(true)
        );
    }

    /**
     * Tests that a GTFS feed with bad date values in calendars.txt and calendar_dates.txt can pass the integration test.
     */
    @Test
    public void canLoadFeedWithBadDates () {
        PersistenceExpectation[] expectations = PersistenceExpectation.list(
            new PersistenceExpectation(
                "calendar",
                new RecordExpectation[]{
                    new RecordExpectation("start_date", null)
                }
            )
        );
        ErrorExpectation[] errorExpectations = ErrorExpectation.list(
            new ErrorExpectation(NewGTFSErrorType.MISSING_FIELD),
            new ErrorExpectation(NewGTFSErrorType.DATE_FORMAT),
            new ErrorExpectation(NewGTFSErrorType.DATE_FORMAT),
            new ErrorExpectation(NewGTFSErrorType.DATE_FORMAT),
            new ErrorExpectation(NewGTFSErrorType.REFERENTIAL_INTEGRITY),
            new ErrorExpectation(NewGTFSErrorType.DATE_FORMAT),
            new ErrorExpectation(NewGTFSErrorType.DATE_FORMAT),
            // The below "wrong number of fields" errors are for empty new lines
            // found in the file.
            new ErrorExpectation(NewGTFSErrorType.WRONG_NUMBER_OF_FIELDS),
            new ErrorExpectation(NewGTFSErrorType.WRONG_NUMBER_OF_FIELDS),
            new ErrorExpectation(NewGTFSErrorType.WRONG_NUMBER_OF_FIELDS),
            new ErrorExpectation(NewGTFSErrorType.WRONG_NUMBER_OF_FIELDS),
            new ErrorExpectation(NewGTFSErrorType.WRONG_NUMBER_OF_FIELDS),
            new ErrorExpectation(NewGTFSErrorType.REFERENTIAL_INTEGRITY),
            new ErrorExpectation(NewGTFSErrorType.ROUTE_LONG_NAME_CONTAINS_SHORT_NAME),
            new ErrorExpectation(NewGTFSErrorType.FEED_TRAVEL_TIMES_ROUNDED),
            new ErrorExpectation(NewGTFSErrorType.SERVICE_NEVER_ACTIVE),
            new ErrorExpectation(NewGTFSErrorType.TRIP_NEVER_ACTIVE),
            new ErrorExpectation(NewGTFSErrorType.SERVICE_UNUSED),
            new ErrorExpectation(NewGTFSErrorType.DATE_NO_SERVICE)
        );
        assertThat(
            "Integration test passes",
            runIntegrationTestOnFolder("fake-agency-bad-calendar-date", nullValue(), expectations, errorExpectations),
            equalTo(true)
        );
    }

    /**
     * Tests that a GTFS feed with errors is loaded properly and that the various errors were detected and stored in the
     * database.
     */
    @Test
    public void canLoadFeedWithErrors () {
        PersistenceExpectation[] expectations = PersistenceExpectation.list();
        ErrorExpectation[] errorExpectations = ErrorExpectation.list(
            new ErrorExpectation(NewGTFSErrorType.FARE_TRANSFER_MISMATCH, equalTo("fare-02")),
            new ErrorExpectation(NewGTFSErrorType.FREQUENCY_PERIOD_OVERLAP, equalTo("freq-01_08:30:00_to_10:15:00_every_15m00s")),
            new ErrorExpectation(NewGTFSErrorType.FREQUENCY_PERIOD_OVERLAP, equalTo("freq-01_08:30:00_to_10:15:00_every_15m00s")),
            new ErrorExpectation(NewGTFSErrorType.FREQUENCY_PERIOD_OVERLAP),
            new ErrorExpectation(NewGTFSErrorType.FREQUENCY_PERIOD_OVERLAP),
            new ErrorExpectation(NewGTFSErrorType.FREQUENCY_PERIOD_OVERLAP),
            new ErrorExpectation(NewGTFSErrorType.FREQUENCY_PERIOD_OVERLAP),
            new ErrorExpectation(NewGTFSErrorType.TRIP_OVERLAP_IN_BLOCK, equalTo("1A00000"))
        );
        assertThat(
            "Integration test passes",
            runIntegrationTestOnFolder("fake-agency-overlapping-trips", nullValue(), expectations, errorExpectations),
            equalTo(true)
        );
    }

    /**
     * Tests whether or not "fake-agency" GTFS can be placed in a zipped subdirectory and loaded/exported successfully.
     */
    @Test
    public void canLoadAndExportSimpleAgencyInSubDirectory() {
        String zipFileName = null;
        // Get filename for fake-agency resource
        String resourceFolder = TestUtils.getResourceFileName("fake-agency");
        // Recursively copy folder into temp directory, which we zip up and run the integration test on.
        File tempDir = Files.createTempDir();
        tempDir.deleteOnExit();
        File nestedDir = new File(TestUtils.fileNameWithDir(tempDir.getAbsolutePath(), "fake-agency"));
        LOG.info("Creating temp folder with nested subdirectory at {}", tempDir.getAbsolutePath());
        try {
            FileUtils.copyDirectory(new File(resourceFolder), nestedDir);
            zipFileName = TestUtils.zipFolderFiles(tempDir.getAbsolutePath(), false);
        } catch (IOException e) {
            e.printStackTrace();
        }
        ErrorExpectation[] errorExpectations = ErrorExpectation.list(
            new ErrorExpectation(NewGTFSErrorType.TABLE_IN_SUBDIRECTORY),
            new ErrorExpectation(NewGTFSErrorType.TABLE_IN_SUBDIRECTORY),
            new ErrorExpectation(NewGTFSErrorType.MISSING_FIELD),
            new ErrorExpectation(NewGTFSErrorType.TABLE_IN_SUBDIRECTORY),
            new ErrorExpectation(NewGTFSErrorType.TABLE_IN_SUBDIRECTORY),
            new ErrorExpectation(NewGTFSErrorType.TABLE_IN_SUBDIRECTORY),
            new ErrorExpectation(NewGTFSErrorType.TABLE_IN_SUBDIRECTORY),
            new ErrorExpectation(NewGTFSErrorType.TABLE_IN_SUBDIRECTORY),
            new ErrorExpectation(NewGTFSErrorType.TABLE_IN_SUBDIRECTORY),
            new ErrorExpectation(NewGTFSErrorType.TABLE_IN_SUBDIRECTORY),
            new ErrorExpectation(NewGTFSErrorType.TABLE_IN_SUBDIRECTORY),
            new ErrorExpectation(NewGTFSErrorType.TABLE_IN_SUBDIRECTORY),
            new ErrorExpectation(NewGTFSErrorType.TABLE_IN_SUBDIRECTORY),
            new ErrorExpectation(NewGTFSErrorType.TABLE_IN_SUBDIRECTORY),
            new ErrorExpectation(NewGTFSErrorType.TABLE_IN_SUBDIRECTORY),
            new ErrorExpectation(NewGTFSErrorType.TABLE_IN_SUBDIRECTORY),
            new ErrorExpectation(NewGTFSErrorType.TABLE_IN_SUBDIRECTORY),
<<<<<<< HEAD
            new ErrorExpectation(NewGTFSErrorType.TABLE_IN_SUBDIRECTORY),
            new ErrorExpectation(NewGTFSErrorType.TABLE_IN_SUBDIRECTORY),
            new ErrorExpectation(NewGTFSErrorType.TABLE_IN_SUBDIRECTORY),
            new ErrorExpectation(NewGTFSErrorType.TABLE_IN_SUBDIRECTORY),
=======
            new ErrorExpectation(NewGTFSErrorType.REFERENTIAL_INTEGRITY),
>>>>>>> 4a8393bc
            new ErrorExpectation(NewGTFSErrorType.ROUTE_LONG_NAME_CONTAINS_SHORT_NAME),
            new ErrorExpectation(NewGTFSErrorType.FEED_TRAVEL_TIMES_ROUNDED),
            new ErrorExpectation(NewGTFSErrorType.STOP_UNUSED),
            new ErrorExpectation(NewGTFSErrorType.DATE_NO_SERVICE)
        );
        assertThat(
            runIntegrationTestOnZipFile(zipFileName, nullValue(), fakeAgencyPersistenceExpectations, errorExpectations),
            equalTo(true)
        );
    }

    /**
     * Tests whether the simple gtfs can be loaded and exported if it has only calendar_dates.txt
     */
    @Test
    public void canLoadAndExportSimpleAgencyWithOnlyCalendarDates() {
        PersistenceExpectation[] persistenceExpectations = new PersistenceExpectation[]{
            new PersistenceExpectation(
                "agency",
                new RecordExpectation[]{
                    new RecordExpectation("agency_id", "1"),
                    new RecordExpectation("agency_name", "Fake Transit"),
                    new RecordExpectation("agency_timezone", "America/Los_Angeles")
                }
            ),
            new PersistenceExpectation(
                "calendar_dates",
                new RecordExpectation[]{
                    new RecordExpectation(
                        "service_id", "04100312-8fe1-46a5-a9f2-556f39478f57"
                    ),
                    new RecordExpectation("date", 20170916),
                    new RecordExpectation("exception_type", 1)
                }
            ),
            new PersistenceExpectation(
                "stop_times",
                new RecordExpectation[]{
                    new RecordExpectation(
                        "trip_id", "a30277f8-e50a-4a85-9141-b1e0da9d429d"
                    ),
                    new RecordExpectation("arrival_time", 25200, "07:00:00"),
                    new RecordExpectation("departure_time", 25200, "07:00:00"),
                    new RecordExpectation("stop_id", "4u6g"),
                    new RecordExpectation("stop_sequence", 1),
                    new RecordExpectation("pickup_type", 0),
                    new RecordExpectation("drop_off_type", 0),
                    new RecordExpectation("shape_dist_traveled", 0.0, 0.01)
                }
            ),
            new PersistenceExpectation(
                "trips",
                new RecordExpectation[]{
                    new RecordExpectation(
                        "trip_id", "a30277f8-e50a-4a85-9141-b1e0da9d429d"
                    ),
                    new RecordExpectation(
                        "service_id", "04100312-8fe1-46a5-a9f2-556f39478f57"
                    ),
                    new RecordExpectation("route_id", "1"),
                    new RecordExpectation("direction_id", 0),
                    new RecordExpectation(
                        "shape_id", "5820f377-f947-4728-ac29-ac0102cbc34e"
                    ),
                    new RecordExpectation("bikes_allowed", 0),
                    new RecordExpectation("wheelchair_accessible", 0)
                }
            )
        };
        ErrorExpectation[] errorExpectations = ErrorExpectation.list(
            new ErrorExpectation(NewGTFSErrorType.MISSING_FIELD),
            new ErrorExpectation(NewGTFSErrorType.ROUTE_LONG_NAME_CONTAINS_SHORT_NAME),
            new ErrorExpectation(NewGTFSErrorType.FEED_TRAVEL_TIMES_ROUNDED)
        );
        assertThat(
            runIntegrationTestOnFolder(
                "fake-agency-only-calendar-dates",
                nullValue(),
                persistenceExpectations,
                errorExpectations
            ),
            equalTo(true)
        );
    }

    /**
     * Tests whether the simple gtfs can be loaded and exported if it has a mixture of service_id definitions in both
     * the calendar.txt and calendar_dates.txt files.
     */@Test
    public void canLoadAndExportSimpleAgencyWithMixtureOfCalendarDefinitions() {
        PersistenceExpectation[] persistenceExpectations = new PersistenceExpectation[]{
            new PersistenceExpectation(
                "agency",
                new RecordExpectation[]{
                    new RecordExpectation("agency_id", "1"),
                    new RecordExpectation("agency_name", "Fake Transit"),
                    new RecordExpectation("agency_timezone", "America/Los_Angeles")
                }
            ),
            // calendar.txt-only expectation
            new PersistenceExpectation(
                "calendar",
                new RecordExpectation[]{
                    new RecordExpectation("service_id", "only-in-calendar-txt"),
                    new RecordExpectation("start_date", 20170915),
                    new RecordExpectation("end_date", 20170917)
                }
            ),
            // calendar.txt and calendar-dates.txt expectation
            new PersistenceExpectation(
                "calendar",
                new RecordExpectation[]{
                    new RecordExpectation("service_id", "in-both-calendar-txt-and-calendar-dates"),
                    new RecordExpectation("start_date", 20170918),
                    new RecordExpectation("end_date", 20170920)
                }
            ),
            new PersistenceExpectation(
                "calendar_dates",
                new RecordExpectation[]{
                    new RecordExpectation(
                        "service_id", "in-both-calendar-txt-and-calendar-dates"
                    ),
                    new RecordExpectation("date", 20170920),
                    new RecordExpectation("exception_type", 2)
                }
            ),
            // calendar-dates.txt-only expectation
            new PersistenceExpectation(
                "calendar",
                new RecordExpectation[]{
                    new RecordExpectation(
                        "service_id", "only-in-calendar-dates-txt"
                    ),
                    new RecordExpectation("start_date", 20170916),
                    new RecordExpectation("end_date", 20170916)
                },
                true
            ),
            new PersistenceExpectation(
                "calendar_dates",
                new RecordExpectation[]{
                    new RecordExpectation(
                        "service_id", "only-in-calendar-dates-txt"
                    ),
                    new RecordExpectation("date", 20170916),
                    new RecordExpectation("exception_type", 1)
                }
            ),
            new PersistenceExpectation(
                "stop_times",
                new RecordExpectation[]{
                    new RecordExpectation(
                        "trip_id", "non-frequency-trip"
                    ),
                    new RecordExpectation("arrival_time", 25200, "07:00:00"),
                    new RecordExpectation("departure_time", 25200, "07:00:00"),
                    new RecordExpectation("stop_id", "4u6g"),
                    new RecordExpectation("stop_sequence", 1),
                    new RecordExpectation("pickup_type", 0),
                    new RecordExpectation("drop_off_type", 0),
                    new RecordExpectation("shape_dist_traveled", 0.0, 0.01)
                }
            ),
            // calendar-dates only expectation
            new PersistenceExpectation(
                "trips",
                new RecordExpectation[]{
                    new RecordExpectation(
                        "trip_id", "non-frequency-trip"
                    ),
                    new RecordExpectation(
                        "service_id", "only-in-calendar-dates-txt"
                    ),
                    new RecordExpectation("route_id", "1"),
                    new RecordExpectation("direction_id", 0),
                    new RecordExpectation(
                        "shape_id", "5820f377-f947-4728-ac29-ac0102cbc34e"
                    ),
                    new RecordExpectation("bikes_allowed", 0),
                    new RecordExpectation("wheelchair_accessible", 0)
                }
            ),
            // calendar-only expectation
            new PersistenceExpectation(
                "trips",
                new RecordExpectation[]{
                    new RecordExpectation(
                        "trip_id", "non-frequency-trip-2"
                    ),
                    new RecordExpectation(
                        "service_id", "only-in-calendar-txt"
                    ),
                    new RecordExpectation("route_id", "1"),
                    new RecordExpectation("direction_id", 0),
                    new RecordExpectation(
                        "shape_id", "5820f377-f947-4728-ac29-ac0102cbc34e"
                    ),
                    new RecordExpectation("bikes_allowed", 0),
                    new RecordExpectation("wheelchair_accessible", 0)
                }
            ),
            // calendar-dates and calendar expectation
            new PersistenceExpectation(
                "trips",
                new RecordExpectation[]{
                    new RecordExpectation(
                        "trip_id", "frequency-trip"
                    ),
                    new RecordExpectation(
                        "service_id", "in-both-calendar-txt-and-calendar-dates"
                    ),
                    new RecordExpectation("route_id", "1"),
                    new RecordExpectation("direction_id", 0),
                    new RecordExpectation(
                        "shape_id", "5820f377-f947-4728-ac29-ac0102cbc34e"
                    ),
                    new RecordExpectation("bikes_allowed", 0),
                    new RecordExpectation("wheelchair_accessible", 0)
                }
            )
        };
        ErrorExpectation[] errorExpectations = ErrorExpectation.list(
            new ErrorExpectation(NewGTFSErrorType.MISSING_FIELD),
            new ErrorExpectation(NewGTFSErrorType.ROUTE_LONG_NAME_CONTAINS_SHORT_NAME),
            new ErrorExpectation(NewGTFSErrorType.FEED_TRAVEL_TIMES_ROUNDED)
        );
        assertThat(
            runIntegrationTestOnFolder(
                "fake-agency-mixture-of-calendar-definitions",
                nullValue(),
                persistenceExpectations,
                errorExpectations
            ),
            equalTo(true)
        );
    }

    /**
     * Tests that a GTFS feed with long field values generates corresponding
     * validation errors per MTC guidelines.
     */
    @Test
    public void canLoadFeedWithLongFieldValues () {
        PersistenceExpectation[] expectations = PersistenceExpectation.list();
        ErrorExpectation[] errorExpectations = ErrorExpectation.list(
            new ErrorExpectation(NewGTFSErrorType.FIELD_VALUE_TOO_LONG),
            new ErrorExpectation(NewGTFSErrorType.FIELD_VALUE_TOO_LONG),
            new ErrorExpectation(NewGTFSErrorType.FIELD_VALUE_TOO_LONG),
            new ErrorExpectation(NewGTFSErrorType.FIELD_VALUE_TOO_LONG),
            new ErrorExpectation(NewGTFSErrorType.FIELD_VALUE_TOO_LONG),
            new ErrorExpectation(NewGTFSErrorType.FIELD_VALUE_TOO_LONG),
            new ErrorExpectation(NewGTFSErrorType.FEED_TRAVEL_TIMES_ROUNDED) // Not related, not worrying about this one.
        );
        assertThat(
            "Long-field-value test passes",
            runIntegrationTestOnFolder(
                "fake-agency-mtc-long-fields",
                nullValue(),
                expectations,
                errorExpectations,
                MTCValidator::new
            ),
            equalTo(true)
        );
    }

    /**
     * Tests that a GTFS feed with a service id that doesn't apply to any day of the week
     * (i.e. when 'monday' through 'sunday' fields are set to zero)
     * generates a validation error.
     */
    @Test
    public void canLoadFeedWithServiceWithoutDaysOfWeek() {
        PersistenceExpectation[] expectations = PersistenceExpectation.list();
        ErrorExpectation[] errorExpectations = ErrorExpectation.list(
            new ErrorExpectation(NewGTFSErrorType.FEED_TRAVEL_TIMES_ROUNDED), // Not related, not worrying about this one.
            new ErrorExpectation(NewGTFSErrorType.SERVICE_WITHOUT_DAYS_OF_WEEK)
        );
        assertThat(
            "service-without-days test passes",
            runIntegrationTestOnFolder(
                "fake-agency-service-without-days",
                nullValue(),
                expectations,
                errorExpectations
            ),
            equalTo(true)
        );
    }

    /**
     * A helper method that will zip a specified folder in test/main/resources and call
     * {@link #runIntegrationTestOnZipFile} on that file.
     */
    private boolean runIntegrationTestOnFolder(
        String folderName,
        Matcher<Object> fatalExceptionExpectation,
        PersistenceExpectation[] persistenceExpectations,
        ErrorExpectation[] errorExpectations,
        FeedValidatorCreator... customValidators
    ) {
        LOG.info("Running integration test on folder {}", folderName);
        // zip up test folder into temp zip file
        String zipFileName = null;
        try {
            zipFileName = TestUtils.zipFolderFiles(folderName, true);
        } catch (IOException e) {
            e.printStackTrace();
            return false;
        }
        return runIntegrationTestOnZipFile(
            zipFileName,
            fatalExceptionExpectation,
            persistenceExpectations,
            errorExpectations,
            customValidators
        );
    }

    /**
     * A helper method that will run GTFS#main with a certain zip file.
     * This tests whether a GTFS zip file can be loaded without any errors. The full list of steps includes:
     * 1. GTFS#load
     * 2. GTFS#validate
     * 3. exportGtfs/check exported GTFS integrity
     * 4. makeSnapshot
     * 5. Delete feed/namespace
     */
    private boolean runIntegrationTestOnZipFile(
        String zipFileName,
        Matcher<Object> fatalExceptionExpectation,
        PersistenceExpectation[] persistenceExpectations,
        ErrorExpectation[] errorExpectations,
        FeedValidatorCreator... customValidators
    ) {
        String testDBName = TestUtils.generateNewDB();
        String dbConnectionUrl = String.join("/", JDBC_URL, testDBName);
        DataSource dataSource = TestUtils.createTestDataSource(dbConnectionUrl);

        String namespace;

        // Verify that loading the feed completes and data is stored properly
        try (Connection connection = dataSource.getConnection()) {
            // load and validate feed
            LOG.info("load and validate GTFS file {}", zipFileName);
            FeedLoadResult loadResult = GTFS.load(zipFileName, dataSource);
            ValidationResult validationResult = GTFS.validate(
                loadResult.uniqueIdentifier,
                dataSource,
                customValidators
            );

            assertThat(validationResult.fatalException, is(fatalExceptionExpectation));
            namespace = loadResult.uniqueIdentifier;
            assertThatImportedGtfsMeetsExpectations(
                connection,
                namespace,
                persistenceExpectations,
                errorExpectations,
                false
            );

            // Verify that exporting the feed (in non-editor mode) completes and data is outputted properly
            LOG.info("export GTFS from created namespace");
            File tempFile = exportGtfs(namespace, dataSource, false);
            assertThatExportedGtfsMeetsExpectations(tempFile, persistenceExpectations, false);

            // Verify that making a snapshot from an existing feed database, then exporting that snapshot to a GTFS zip
            // file works as expected
            boolean snapshotIsOk = assertThatSnapshotIsSuccessful(
                connection,
                namespace,
                dataSource,
                testDBName,
                persistenceExpectations,
                false
            );
            if (!snapshotIsOk) return false;
            // Also, verify that if we're normalizing stop_times#stop_sequence, the stop_sequence values conform with
            // our expectations (zero-based, incrementing values).
            PersistenceExpectation[] expectationsWithNormalizedStopTimesSequence =
                updatePersistenceExpectationsWithNormalizedStopTimesSequence(persistenceExpectations);
            boolean normalizedSnapshotIsOk = assertThatSnapshotIsSuccessful(
                connection,
                namespace,
                dataSource,
                testDBName,
                expectationsWithNormalizedStopTimesSequence,
                true
            );
            if (!normalizedSnapshotIsOk) return false;
        } catch (IOException | SQLException e) {
            LOG.error("An error occurred while loading/snapshotting the database!");
            TestUtils.dropDB(testDBName);
            e.printStackTrace();
            return false;
        } catch (AssertionError e) {
            TestUtils.dropDB(testDBName);
            throw e;
        }

        // Get a new connection here, because sometimes the old connection causes hanging issues upon trying to drop a
        // schema (via deleting a GTFS namespace).
        try (Connection connection = dataSource.getConnection()) {
            // Verify that deleting a feed works as expected.
            LOG.info("Deleting GTFS feed from database.");
            GTFS.delete(namespace, dataSource);

            String sql = String.format("select * from feeds where namespace = '%s'", namespace);
            LOG.info(sql);
            ResultSet resultSet = connection.prepareStatement(sql).executeQuery();
            while (resultSet.next()) {
                // Assert that the feed registry shows feed as deleted.
                assertThat(resultSet.getBoolean("deleted"), is(true));
            }
            // Ensure that schema no longer exists for namespace (note: this is Postgres specific).
            String schemaSql = String.format(
                "SELECT * FROM information_schema.schemata where schema_name = '%s'",
                namespace
            );
            LOG.info(schemaSql);
            ResultSet schemaResultSet = connection.prepareStatement(schemaSql).executeQuery();
            int schemaCount = 0;
            while (schemaResultSet.next()) schemaCount++;
            // There should be no schema records matching the deleted namespace.
            assertThat(schemaCount, is(0));
        } catch (SQLException | InvalidNamespaceException e) {
            LOG.error("An error occurred while deleting a schema!", e);
            TestUtils.dropDB(testDBName);
            return false;
        } catch (AssertionError e) {
            TestUtils.dropDB(testDBName);
            throw e;
        }

        // This should be run following all of the above tests (any new tests should go above these lines).
        TestUtils.dropDB(testDBName);
        return true;
    }

    private void assertThatLoadIsErrorFree(FeedLoadResult loadResult) {
        assertThat(loadResult.fatalException, is(nullValue()));
        assertThat(loadResult.agency.fatalException, is(nullValue()));
        assertThat(loadResult.calendar.fatalException, is(nullValue()));
        assertThat(loadResult.calendarDates.fatalException, is(nullValue()));
        assertThat(loadResult.fareAttributes.fatalException, is(nullValue()));
        assertThat(loadResult.fareRules.fatalException, is(nullValue()));
        assertThat(loadResult.feedInfo.fatalException, is(nullValue()));
        assertThat(loadResult.frequencies.fatalException, is(nullValue()));
        assertThat(loadResult.routes.fatalException, is(nullValue()));
        assertThat(loadResult.shapes.fatalException, is(nullValue()));
        assertThat(loadResult.stops.fatalException, is(nullValue()));
        assertThat(loadResult.stopTimes.fatalException, is(nullValue()));
        assertThat(loadResult.transfers.fatalException, is(nullValue()));
        assertThat(loadResult.trips.fatalException, is(nullValue()));
    }

    private void assertThatSnapshotIsErrorFree(SnapshotResult snapshotResult) {
        assertThatLoadIsErrorFree(snapshotResult);
        assertThat(snapshotResult.scheduleExceptions.fatalException, is(nullValue()));
    }

    /**
     * Helper function to export a GTFS from the database to a temporary zip file.
     */
    private File exportGtfs(String namespace, DataSource dataSource, boolean fromEditor) throws IOException {
        File tempFile = File.createTempFile("snapshot", ".zip");
        GTFS.export(namespace, tempFile.getAbsolutePath(), dataSource, fromEditor);
        return tempFile;
    }

    private class ValuePair {
        private final Object expected;
        private final Object found;
        private ValuePair (Object expected, Object found) {
            this.expected = expected;
            this.found = found;
        }
    }

    /**
     * Creates a snapshot, and asserts persistence expectations on the newly-created database of that snapshot. Then,
     * exports that snapshot to a GTFS and asserts persistence expectations on the newly-exported GTFS.
     */
    private boolean assertThatSnapshotIsSuccessful(
        Connection connection,
        String namespace,
        DataSource dataSource,
        String testDBName,
        PersistenceExpectation[] persistenceExpectations,
        boolean normalizeStopTimes
    ) {
        try {
            LOG.info("copy GTFS from created namespace");
            SnapshotResult copyResult = GTFS.makeSnapshot(namespace, dataSource, normalizeStopTimes);
            assertThatSnapshotIsErrorFree(copyResult);
            assertThatImportedGtfsMeetsExpectations(
                connection,
                copyResult.uniqueIdentifier,
                persistenceExpectations,
                null,
                true
            );
            LOG.info("export GTFS from copied namespace");
            File tempFile = exportGtfs(copyResult.uniqueIdentifier, dataSource, true);
            assertThatExportedGtfsMeetsExpectations(tempFile, persistenceExpectations, true);
        } catch (IOException | SQLException e) {
            e.printStackTrace();
            TestUtils.dropDB(testDBName);
            return false;
        } catch (AssertionError e) {
            TestUtils.dropDB(testDBName);
            throw e;
        }
        return true;
    }

    /**
     * Run through the list of persistence expectations to make sure that the feed was imported properly into the
     * database.
     */
    private void assertThatImportedGtfsMeetsExpectations(
        Connection connection,
        String namespace,
        PersistenceExpectation[] persistenceExpectations,
        ErrorExpectation[] errorExpectations,
        boolean isEditorDatabase
    ) throws SQLException {
        // Store field mismatches here (to provide assertion statements with more details).
        Multimap<String, ValuePair> fieldsWithMismatches = ArrayListMultimap.create();
        // Check that no validators failed during validation in non-editor databases only (validators do not run
        // when creating an editor database).
        if (!isEditorDatabase) {
            assertThat(
                "One or more validators failed during GTFS import.",
                countValidationErrorsOfType(connection, namespace, NewGTFSErrorType.VALIDATOR_FAILED),
                equalTo(0)
            );
        }
        // run through testing expectations
        LOG.info("testing expectations of record storage in the database");
        for (PersistenceExpectation persistenceExpectation : persistenceExpectations) {
            if (persistenceExpectation.appliesToEditorDatabaseOnly && !isEditorDatabase) continue;
            // select all entries from a table
            String sql = String.format(
                "select * from %s.%s",
                namespace,
                persistenceExpectation.tableName
            );
            LOG.info(sql);
            ResultSet rs = connection.prepareStatement(sql).executeQuery();
            boolean foundRecord = false;
            int numRecordsSearched = 0;
            while (rs.next()) {
                numRecordsSearched++;
                LOG.info("record {} in ResultSet", numRecordsSearched);
                boolean allFieldsMatch = true;
                for (RecordExpectation recordExpectation: persistenceExpectation.recordExpectations) {
                    switch (recordExpectation.expectedFieldType) {
                        case DOUBLE:
                            double doubleVal = rs.getDouble(recordExpectation.fieldName);
                            LOG.info("{}: {}", recordExpectation.fieldName, doubleVal);
                            if (doubleVal != recordExpectation.doubleExpectation) {
                                allFieldsMatch = false;
                            }
                            break;
                        case INT:
                            int intVal = rs.getInt(recordExpectation.fieldName);
                            LOG.info("{}: {}", recordExpectation.fieldName, intVal);
                            if (intVal != recordExpectation.intExpectation) {
                                fieldsWithMismatches.put(
                                        recordExpectation.fieldName,
                                        new ValuePair(recordExpectation.stringExpectation, intVal)
                                );
                                allFieldsMatch = false;
                            }
                            break;
                        case STRING:
                            String strVal = rs.getString(recordExpectation.fieldName);
                            LOG.info("{}: {}", recordExpectation.fieldName, strVal);
                            if (strVal == null && recordExpectation.stringExpectation == null) {
                                break;
                            } else if (strVal == null || !strVal.equals(recordExpectation.stringExpectation)) {
                                fieldsWithMismatches.put(
                                    recordExpectation.fieldName,
                                    new ValuePair(recordExpectation.stringExpectation, strVal)
                                );
                                LOG.error("Expected {}, found {}", recordExpectation.stringExpectation, strVal);
                                allFieldsMatch = false;
                            }
                            break;

                    }
                    if (!allFieldsMatch) {
                        break;
                    }
                }
                // all fields match expectations!  We have found the record.
                if (allFieldsMatch) {
                    LOG.info("Database record satisfies expectations.");
                    foundRecord = true;
                    break;
                } else {
                    LOG.error("Persistence mismatch on record {}", numRecordsSearched);
                }
            }
            assertThatDatabasePersistenceExpectationRecordWasFound(
                persistenceExpectation,
                numRecordsSearched,
                foundRecord,
                fieldsWithMismatches
            );
        }
        // Skip error expectation analysis on editor database
        if (isEditorDatabase) {
            LOG.info("Skipping error expectations for non-editor database.");
            return;
        }
        // Expect zero errors if errorExpectations is null.
        if (errorExpectations == null) errorExpectations = new ErrorExpectation[]{};
        // Check that error expectations match errors stored in database.
        LOG.info("Checking {} error expectations", errorExpectations.length);
        // select all entries from error table
        String sql = String.format("select * from %s.errors", namespace);
        LOG.info(sql);
        ResultSet rs = connection.prepareStatement(sql).executeQuery();
        int errorCount = 0;
        Iterator<ErrorExpectation> errorExpectationIterator = Arrays.stream(errorExpectations).iterator();
        while (rs.next()) {
            errorCount++;
            String errorType = rs.getString("error_type");
            String entityType = rs.getString("entity_type");
            String entityId = rs.getString("entity_id");
            String badValue = rs.getString("bad_value");
            LOG.info("Found error {}: {} {} {} {}", errorCount, errorType, entityId, entityType, badValue);
            // Skip error expectation if not exists. But continue iteration to count all errors.
            if (!errorExpectationIterator.hasNext()) continue;
            ErrorExpectation errorExpectation = errorExpectationIterator.next();
            LOG.info("Expecting error {}: {}", errorCount, errorExpectation.errorTypeMatcher);
            // Error expectation must contain error type matcher. The others are optional.
            assertThat(errorType, errorExpectation.errorTypeMatcher);
            if (errorExpectation.entityTypeMatcher != null) assertThat(entityType, errorExpectation.entityTypeMatcher);
            if (errorExpectation.entityIdMatcher != null) assertThat(entityId, errorExpectation.entityIdMatcher);
            if (errorExpectation.badValueMatcher != null) assertThat(badValue, errorExpectation.badValueMatcher);
        }
        assertThat(
            "Error count is equal to number of error expectations.",
            errorCount,
            equalTo(errorExpectations.length));
    }

    private static int countValidationErrorsOfType(
            Connection connection,
            String namespace,
            NewGTFSErrorType errorType
    ) throws SQLException {
        String errorCheckSql = String.format(
                "select * from %s.errors where error_type = '%s'",
                namespace,
                errorType);
        LOG.info(errorCheckSql);
        ResultSet errorResults = connection.prepareStatement(errorCheckSql).executeQuery();
        int errorCount = 0;
        while (errorResults.next()) {
            errorCount++;
        }
        return errorCount;
    }

    /**
     * Helper to assert that the GTFS that was exported to a zip file matches all data expectations defined in the
     * persistence expectations.
     */
    private void assertThatExportedGtfsMeetsExpectations(
        File tempFile,
        PersistenceExpectation[] persistenceExpectations,
        boolean fromEditor
    ) throws IOException {
        LOG.info("testing expectations of csv outputs in an exported gtfs");

        ZipFile gtfsZipfile = new ZipFile(tempFile.getAbsolutePath());

        // iterate through all expectations
        for (PersistenceExpectation persistenceExpectation : persistenceExpectations) {
            if (persistenceExpectation.appliesToEditorDatabaseOnly) continue;
            // No need to check that errors were exported because it is an internal table only.
            if ("errors".equals(persistenceExpectation.tableName)) continue;
            final String tableFileName = persistenceExpectation.tableName + ".txt";
            LOG.info(String.format("reading table: %s", tableFileName));

            ZipEntry entry = gtfsZipfile.getEntry(tableFileName);

            // ensure file exists in zip
            if (entry == null) {
                throw new AssertionError(
                    String.format("expected table %s not found in outputted zip file", tableFileName)
                );
            }

            // prepare to read the file
            InputStream zipInputStream = gtfsZipfile.getInputStream(entry);
            // Skip any byte order mark that may be present. Files must be UTF-8,
            // but the GTFS spec says that "files that include the UTF byte order mark are acceptable".
            InputStream bomInputStream = new BOMInputStream(zipInputStream);
            CsvReader csvReader = new CsvReader(bomInputStream, ',', Charset.forName("UTF8"));
            csvReader.readHeaders();

            boolean foundRecord = false;
            int numRecordsSearched = 0;

            // read each record
            while (csvReader.readRecord() && !foundRecord) {
                numRecordsSearched++;
                LOG.info(String.format("record %d in csv file", numRecordsSearched));
                boolean allFieldsMatch = true;

                // iterate through all rows in record to determine if it's the one we're looking for
                for (RecordExpectation recordExpectation: persistenceExpectation.recordExpectations) {
                    String val = csvReader.get(recordExpectation.fieldName);
                    String expectation = recordExpectation.getStringifiedExpectation(fromEditor);
                    LOG.info(String.format(
                        "%s: %s (Expectation: %s)",
                        recordExpectation.fieldName,
                        val,
                        expectation
                    ));
                    if (val.isEmpty() && expectation == null) {
                        // First check that the csv value is an empty string and that the expectation is null. Null
                        // exported from the database to a csv should round trip into an empty string, so this meets the
                        // expectation.
                        break;
                    } else if (!val.equals(expectation)) {
                        // sometimes there are slight differences in decimal precision in various fields
                        // check if the decimal delta is acceptable
                        if (equalsWithNumericDelta(val, recordExpectation)) continue;
                        allFieldsMatch = false;
                        break;
                    }
                }
                // all fields match expectations!  We have found the record.
                if (allFieldsMatch) {
                    LOG.info("CSV record satisfies expectations.");
                    foundRecord = true;
                }
            }
            assertThatCSVPersistenceExpectationRecordWasFound(
                persistenceExpectation,
                tableFileName,
                numRecordsSearched,
                foundRecord
            );
        }
    }

    /**
     * Check whether a potentially numeric value is equal given potentially small decimal deltas
     */
    private boolean equalsWithNumericDelta(String val, RecordExpectation recordExpectation) {
        if (recordExpectation.expectedFieldType != ExpectedFieldType.DOUBLE) return false;
        double d;
        try {
            d = Double.parseDouble(val);
        }
        catch(NumberFormatException nfe)
        {
            return false;
        }
        return Math.abs(d - recordExpectation.doubleExpectation) < recordExpectation.acceptedDelta;
    }

    /**
     * Helper that calls assertion with corresponding context for better error reporting.
     */
    private void assertThatDatabasePersistenceExpectationRecordWasFound(
        PersistenceExpectation persistenceExpectation,
        int numRecordsSearched,
        boolean foundRecord,
        Multimap<String, ValuePair> fieldsWithMismatches
    ) {
        assertThatPersistenceExpectationRecordWasFound(
            persistenceExpectation,
            String.format("Database table `%s`", persistenceExpectation.tableName),
            numRecordsSearched,
            foundRecord,
            fieldsWithMismatches
        );
    }

    /**
     * Helper that calls assertion with corresponding context for better error reporting.
     */
    private void assertThatCSVPersistenceExpectationRecordWasFound(
        PersistenceExpectation persistenceExpectation,
        String tableFileName,
        int numRecordsSearched,
        boolean foundRecord
    ) {
        assertThatPersistenceExpectationRecordWasFound(
            persistenceExpectation,
            String.format("CSV file `%s`", tableFileName),
            numRecordsSearched,
            foundRecord,
            null
        );
    }

    /**
     * Helper method to make sure a persistence expectation was actually found after searching through records
     */
    private void assertThatPersistenceExpectationRecordWasFound(
        PersistenceExpectation persistenceExpectation,
        String contextDescription,
        int numRecordsSearched,
        boolean foundRecord,
        Multimap<String, ValuePair> mismatches
    ) {
        contextDescription = String.format("in the %s", contextDescription);
        // Assert that more than 0 records were found
        assertThat(
            String.format("No records found %s", contextDescription),
            numRecordsSearched,
            ComparatorMatcherBuilder.<Integer>usingNaturalOrdering().greaterThan(0)
        );
        // If the record wasn't found, but at least one mismatching record was found, return info about the record that
        // was found to attempt to aid with debugging.
        if (!foundRecord && mismatches != null) {
            for (String field : mismatches.keySet()) {
                Collection<ValuePair> valuePairs = mismatches.get(field);
                for (ValuePair valuePair : valuePairs) {
                    assertThat(
                        String.format(
                            "The value expected for %s was not found %s. NOTE: there could be other values, but the first found value is shown.",
                            field,
                            contextDescription
                        ),
                        valuePair.found,
                        equalTo(valuePair.expected)
                    );
                }
            }
        } else {
            // Assert that the record was found
            assertThat(
                String.format(
                    "The record as defined in the PersistenceExpectation was not found %s. Unfound Record: %s",
                    contextDescription,
                    persistenceExpectation.toString()
                ),
                foundRecord,
                equalTo(true)
            );
        }
    }

    /**
     * Persistence expectations for use with the GTFS contained within the "fake-agency" resources folder.
     */
    private PersistenceExpectation[] fakeAgencyPersistenceExpectations = new PersistenceExpectation[]{
        new PersistenceExpectation(
            "agency",
            new RecordExpectation[]{
                new RecordExpectation("agency_id", "1"),
                new RecordExpectation("agency_name", "Fake Transit"),
                new RecordExpectation("agency_timezone", "America/Los_Angeles")
            }
        ),
        new PersistenceExpectation(
            "calendar",
            new RecordExpectation[]{
                new RecordExpectation(
                    "service_id", "04100312-8fe1-46a5-a9f2-556f39478f57"
                ),
                new RecordExpectation("monday", 1),
                new RecordExpectation("tuesday", 1),
                new RecordExpectation("wednesday", 1),
                new RecordExpectation("thursday", 1),
                new RecordExpectation("friday", 1),
                new RecordExpectation("saturday", 1),
                new RecordExpectation("sunday", 1),
                new RecordExpectation("start_date", "20170915"),
                new RecordExpectation("end_date", "20170917")
            }
        ),
        new PersistenceExpectation(
            "calendar_dates",
            new RecordExpectation[]{
                new RecordExpectation(
                    "service_id", "04100312-8fe1-46a5-a9f2-556f39478f57"
                ),
                new RecordExpectation("date", 20170916),
                new RecordExpectation("exception_type", 2)
            }
        ),
        new PersistenceExpectation(
            "fare_attributes",
            new RecordExpectation[]{
                new RecordExpectation("fare_id", "route_based_fare"),
                new RecordExpectation("price", 1.23, 0),
                new RecordExpectation("currency_type", "USD")
            }
        ),
        new PersistenceExpectation(
            "fare_rules",
            new RecordExpectation[]{
                new RecordExpectation("fare_id", "route_based_fare"),
                new RecordExpectation("route_id", "1")
            }
        ),
        new PersistenceExpectation(
            "feed_info",
            new RecordExpectation[]{
                new RecordExpectation("feed_id", "fake_transit"),
                new RecordExpectation("feed_publisher_name", "Conveyal"),
                new RecordExpectation(
                    "feed_publisher_url", "http://www.conveyal.com"
                ),
                new RecordExpectation("feed_lang", "en"),
                new RecordExpectation("feed_version", "1.0")
            }
        ),
        new PersistenceExpectation(
            "frequencies",
            new RecordExpectation[]{
                new RecordExpectation("trip_id", "frequency-trip"),
                new RecordExpectation("start_time", 28800, "08:00:00"),
                new RecordExpectation("end_time", 32400, "09:00:00"),
                new RecordExpectation("headway_secs", 1800),
                new RecordExpectation("exact_times", 0)
            }
        ),
        new PersistenceExpectation(
            "routes",
            new RecordExpectation[]{
                new RecordExpectation("agency_id", "1"),
                new RecordExpectation("route_id", "1"),
                new RecordExpectation("route_short_name", "1"),
                new RecordExpectation("route_long_name", "Route 1"),
                new RecordExpectation("route_type", 3),
                new RecordExpectation("route_color", "7CE6E7")
            }
        ),
        new PersistenceExpectation(
            "shapes",
            new RecordExpectation[]{
                new RecordExpectation(
                    "shape_id", "5820f377-f947-4728-ac29-ac0102cbc34e"
                ),
                new RecordExpectation("shape_pt_lat", 37.061172, 0.00001),
                new RecordExpectation("shape_pt_lon", -122.007500, 0.00001),
                new RecordExpectation("shape_pt_sequence", 2),
                new RecordExpectation("shape_dist_traveled", 7.4997067, 0.01)
            }
        ),
        new PersistenceExpectation(
            "stop_times",
            new RecordExpectation[]{
                new RecordExpectation(
                    "trip_id", "a30277f8-e50a-4a85-9141-b1e0da9d429d"
                ),
                new RecordExpectation("arrival_time", 25200, "07:00:00"),
                new RecordExpectation("departure_time", 25200, "07:00:00"),
                new RecordExpectation("stop_id", "4u6g"),
                new RecordExpectation("stop_sequence", 1),
                new RecordExpectation("pickup_type", 0),
                new RecordExpectation("drop_off_type", 0),
                new RecordExpectation("shape_dist_traveled", 0.0, 0.01)
            }
        ),
        new PersistenceExpectation(
            "trips",
            new RecordExpectation[]{
                new RecordExpectation(
                    "trip_id", "a30277f8-e50a-4a85-9141-b1e0da9d429d"
                ),
                new RecordExpectation(
                    "service_id", "04100312-8fe1-46a5-a9f2-556f39478f57"
                ),
                new RecordExpectation("route_id", "1"),
                new RecordExpectation("direction_id", 0),
                new RecordExpectation(
                    "shape_id", "5820f377-f947-4728-ac29-ac0102cbc34e"
                ),
                new RecordExpectation("bikes_allowed", 0),
                new RecordExpectation("wheelchair_accessible", 0)
            }
        )
    };

    /**
     * Update persistence expectations to expect normalized stop_sequence values (zero-based, incrementing).
     */
    private PersistenceExpectation[] updatePersistenceExpectationsWithNormalizedStopTimesSequence(
        PersistenceExpectation[] inputExpectations
    ) {
        PersistenceExpectation[] persistenceExpectations = new PersistenceExpectation[inputExpectations.length];
        // Add all of the table expectations.
        for (int i = 0; i < inputExpectations.length; i++) {
            // Collect record expectations.
            PersistenceExpectation inputExpectation = inputExpectations[i];
            RecordExpectation[] newRecordExpectations = new RecordExpectation[inputExpectation.recordExpectations.length];
            for (int j = 0; j < inputExpectation.recordExpectations.length; j++) {
                RecordExpectation newRecordExpectation = inputExpectation.recordExpectations[j].clone();
                // Update the stop_sequence expectation to be normalized.
                if (newRecordExpectation.fieldName.equals("stop_sequence")) {
                    newRecordExpectation.intExpectation = 0;
                }
                newRecordExpectations[j] = newRecordExpectation;
            }
            // Once cloning/updating has been done for all record expectations, add the new table expectation to the
            // array.
            persistenceExpectations[i] = new PersistenceExpectation(
                inputExpectation.tableName,
                newRecordExpectations,
                inputExpectation.appliesToEditorDatabaseOnly
            );
        }
        return persistenceExpectations;
    }
}<|MERGE_RESOLUTION|>--- conflicted
+++ resolved
@@ -227,14 +227,11 @@
             new ErrorExpectation(NewGTFSErrorType.TABLE_IN_SUBDIRECTORY),
             new ErrorExpectation(NewGTFSErrorType.TABLE_IN_SUBDIRECTORY),
             new ErrorExpectation(NewGTFSErrorType.TABLE_IN_SUBDIRECTORY),
-<<<<<<< HEAD
-            new ErrorExpectation(NewGTFSErrorType.TABLE_IN_SUBDIRECTORY),
-            new ErrorExpectation(NewGTFSErrorType.TABLE_IN_SUBDIRECTORY),
-            new ErrorExpectation(NewGTFSErrorType.TABLE_IN_SUBDIRECTORY),
-            new ErrorExpectation(NewGTFSErrorType.TABLE_IN_SUBDIRECTORY),
-=======
+            new ErrorExpectation(NewGTFSErrorType.TABLE_IN_SUBDIRECTORY),
+            new ErrorExpectation(NewGTFSErrorType.TABLE_IN_SUBDIRECTORY),
+            new ErrorExpectation(NewGTFSErrorType.TABLE_IN_SUBDIRECTORY),
+            new ErrorExpectation(NewGTFSErrorType.TABLE_IN_SUBDIRECTORY),
             new ErrorExpectation(NewGTFSErrorType.REFERENTIAL_INTEGRITY),
->>>>>>> 4a8393bc
             new ErrorExpectation(NewGTFSErrorType.ROUTE_LONG_NAME_CONTAINS_SHORT_NAME),
             new ErrorExpectation(NewGTFSErrorType.FEED_TRAVEL_TIMES_ROUNDED),
             new ErrorExpectation(NewGTFSErrorType.STOP_UNUSED),
