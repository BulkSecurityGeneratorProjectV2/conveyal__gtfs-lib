--- conflicted
+++ resolved
@@ -51,6 +51,7 @@
     @ParameterizedTest
     @MethodSource("createStopTableChecks")
     public void stopTableConditionallyRequiredTests(String entityType, String lineNumber, String entityId, String badValue) {
+      // TODO: REFERENTIAL_INTEGRITY for last three tests.
         checkFeedHasOneError(CONDITIONALLY_REQUIRED, entityType, lineNumber, entityId, badValue);
     }
 
@@ -60,35 +61,23 @@
             Arguments.of("Stop", "5", "1266", "parent_station is conditionally required when location_type value is between 2 and 4."),
             Arguments.of("Stop", "3", "691", "stop_lat is conditionally required when location_type value is between 0 and 2."),
             Arguments.of("Stop", "4", "692", "stop_lon is conditionally required when location_type value is between 0 and 2."),
-            Arguments.of("FareRule", "3", "1", "zone_id 4 is conditionally required in stops when referenced by contains_id in fare_rules."),
-            Arguments.of("FareRule", "3", "1", "zone_id 3 is conditionally required in stops when referenced by destination_id in fare_rules."),
-            Arguments.of("FareRule", "3", "1", "zone_id 2 is conditionally required in stops when referenced by origin_id in fare_rules.")
+            Arguments.of("FareRule", "3", "1", "contains_id:zone_id:4"),
+            Arguments.of("FareRule", "3", "1", "destination_id:zone_id:3"),
+            Arguments.of("FareRule", "3", "1", "origin_id:zone_id:2")
         );
     }
 
     @ParameterizedTest
-<<<<<<< HEAD
-    @MethodSource("createZoneIdDependencies")
-    public void stopTableMissingConditionallyRequiredZoneId(String entityType, String lineNumber, String entityId, String badValue) {
-        checkFeedHasOneError(REFERENTIAL_INTEGRITY, entityType, lineNumber, entityId, badValue);
-=======
     @MethodSource("createTranslationTableChecks")
     public void translationTableConditionallyRequiredTests(String entityType, String lineNumber, String entityId, String badValue) {
         checkFeedHasOneError(CONDITIONALLY_REQUIRED, entityType, lineNumber, entityId, badValue);
->>>>>>> 6b54a667
     }
 
     private static Stream<Arguments> createTranslationTableChecks() {
         return Stream.of(
-<<<<<<< HEAD
-            Arguments.of("FareRule", "3", "1", "contains_id:zone_id:4"),
-            Arguments.of("FareRule", "3", "1", "destination_id:zone_id:3"),
-            Arguments.of("FareRule", "3", "1", "origin_id:zone_id:2")
-=======
             Arguments.of("Translation", "2", "stops", "record_id is conditionally required when field_value is empty."),
             Arguments.of("Translation", "3", "stops", "field_value is conditionally required when record_id is empty."),
             Arguments.of("Translation", "4", "stops", "record_sub_id is conditionally required when record_id is provided and matches stop_times.")
->>>>>>> 6b54a667
         );
     }
 
