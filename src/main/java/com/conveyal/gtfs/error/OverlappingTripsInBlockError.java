package com.conveyal.gtfs.error;

import com.conveyal.gtfs.model.Route;
import com.conveyal.gtfs.validator.model.Priority;

import java.io.Serializable;

/**
 * Created by landon on 5/6/16.
 */
public class OverlappingTripsInBlockError extends GTFSError implements Serializable {
    public static final long serialVersionUID = 1L;

    public String[] tripIds;
    public String affectedEntityId;
    public Priority priority = Priority.HIGH;

<<<<<<< HEAD
    public OverlappingTripsInBlockError(String file, long line, String field, String affectedEntityId, String[] tripIds, Priority priority) {
        super(file, line, field);
=======
    public OverlappingTripsInBlockError(long line, String field, String affectedEntityId, Route route, String[] tripIds, Priority priority) {
        super("trips", line, field);
>>>>>>> 8d87de9e
        this.tripIds = tripIds;
        this.affectedEntityId = affectedEntityId;
    }

    @Override public String getMessage() {
        return "Trip Ids " + String.join(" & ", tripIds) + " overlap and share block Id " + affectedEntityId;
    }
}<|MERGE_RESOLUTION|>--- conflicted
+++ resolved
@@ -15,13 +15,8 @@
     public String affectedEntityId;
     public Priority priority = Priority.HIGH;
 
-<<<<<<< HEAD
-    public OverlappingTripsInBlockError(String file, long line, String field, String affectedEntityId, String[] tripIds, Priority priority) {
-        super(file, line, field);
-=======
     public OverlappingTripsInBlockError(long line, String field, String affectedEntityId, Route route, String[] tripIds, Priority priority) {
         super("trips", line, field);
->>>>>>> 8d87de9e
         this.tripIds = tripIds;
         this.affectedEntityId = affectedEntityId;
     }
