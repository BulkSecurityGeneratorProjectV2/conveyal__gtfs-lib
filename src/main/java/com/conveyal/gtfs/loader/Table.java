package com.conveyal.gtfs.loader;

import com.conveyal.gtfs.error.GeoJsonParseError;
import com.conveyal.gtfs.error.NewGTFSError;
import com.conveyal.gtfs.error.SQLErrorStorage;
import com.conveyal.gtfs.loader.conditions.AgencyHasMultipleRowsCheck;
import com.conveyal.gtfs.loader.conditions.ConditionalRequirement;
import com.conveyal.gtfs.loader.conditions.FieldInRangeCheck;
import com.conveyal.gtfs.loader.conditions.FieldIsEmptyCheck;
import com.conveyal.gtfs.loader.conditions.FieldNotEmptyAndMatchesValueCheck;
import com.conveyal.gtfs.loader.conditions.ForeignRefExistsCheck;
import com.conveyal.gtfs.loader.conditions.ReferenceFieldShouldBeProvidedCheck;
import com.conveyal.gtfs.model.Agency;
import com.conveyal.gtfs.model.Attribution;
import com.conveyal.gtfs.model.BookingRule;
import com.conveyal.gtfs.model.Calendar;
import com.conveyal.gtfs.model.CalendarDate;
import com.conveyal.gtfs.model.Entity;
import com.conveyal.gtfs.model.FareAttribute;
import com.conveyal.gtfs.model.FareRule;
import com.conveyal.gtfs.model.FeedInfo;
import com.conveyal.gtfs.model.Frequency;
import com.conveyal.gtfs.model.Location;
import com.conveyal.gtfs.model.LocationGroup;
import com.conveyal.gtfs.model.LocationShape;
import com.conveyal.gtfs.model.Pattern;
import com.conveyal.gtfs.model.PatternLocation;
import com.conveyal.gtfs.model.PatternStop;
import com.conveyal.gtfs.model.Route;
import com.conveyal.gtfs.model.ScheduleException;
import com.conveyal.gtfs.model.ShapePoint;
import com.conveyal.gtfs.model.Stop;
import com.conveyal.gtfs.model.StopTime;
import com.conveyal.gtfs.model.Transfer;
import com.conveyal.gtfs.model.Translation;
import com.conveyal.gtfs.model.Trip;
import com.conveyal.gtfs.storage.StorageException;
import com.conveyal.gtfs.util.GeoJsonException;
import com.conveyal.gtfs.util.GeoJsonUtil;
import com.csvreader.CsvReader;
import org.apache.commons.io.input.BOMInputStream;
import org.slf4j.Logger;
import org.slf4j.LoggerFactory;

import java.io.IOException;
import java.io.InputStream;
import java.nio.charset.StandardCharsets;
import java.sql.Connection;
import java.sql.PreparedStatement;
import java.sql.ResultSet;
import java.sql.ResultSetMetaData;
import java.sql.SQLException;
import java.sql.Statement;
import java.util.ArrayList;
import java.util.Arrays;
import java.util.Collections;
import java.util.Enumeration;
import java.util.HashMap;
import java.util.HashSet;
import java.util.List;
import java.util.Map;
import java.util.Set;
import java.util.stream.Collectors;
import java.util.zip.ZipEntry;
import java.util.zip.ZipFile;

import static com.conveyal.gtfs.error.NewGTFSErrorType.DUPLICATE_HEADER;
import static com.conveyal.gtfs.error.NewGTFSErrorType.GEO_JSON_PARSING;
import static com.conveyal.gtfs.error.NewGTFSErrorType.TABLE_IN_SUBDIRECTORY;
import static com.conveyal.gtfs.loader.JdbcGtfsLoader.sanitize;
import static com.conveyal.gtfs.loader.Requirement.EDITOR;
import static com.conveyal.gtfs.loader.Requirement.EXTENSION;
import static com.conveyal.gtfs.loader.Requirement.OPTIONAL;
import static com.conveyal.gtfs.loader.Requirement.REQUIRED;
import static com.conveyal.gtfs.loader.Requirement.UNKNOWN;


/**
 * This groups a table name with a description of the fields in the table.
 * It can be normative (expressing the specification for a CSV table in GTFS)
 * or descriptive (providing the schema of an RDBMS table).
 *
 * TODO associate Table with EntityPopulator (combine read and write sides)
 */
public class Table {

    private static final Logger LOG = LoggerFactory.getLogger(Table.class);

    public static final String locationGeoJsonFileName = "locations.geojson";

    public final String name;

    final Class<? extends Entity> entityClass;

    final Requirement required;

    public final Field[] fields;
    /** Determines whether cascading delete is restricted. Defaults to false (i.e., cascade delete is allowed) */
    private boolean cascadeDeleteRestricted = false;
    /** An update to the parent table will trigger an update to this table if parent has nested entities. */
    private Table parentTable;
    /** When snapshotting a table for editor use, this indicates whether a primary key constraint should be added to ID. */
    private boolean usePrimaryKey = false;
    /** Indicates whether the table has unique key field. */
    public boolean hasUniqueKeyField = true;
    /**
     * Indicates whether the table has a compound key that must be used in conjunction with the key field to determine
     * table uniqueness(e.g., transfers#to_stop_id).
     * */
    private boolean compoundKey;

    public Table (String name, Class<? extends Entity> entityClass, Requirement required, Field... fields) {
        // TODO: verify table name is OK for use in constructing dynamic SQL queries
        this.name = name;
        this.entityClass = entityClass;
        this.required = required;
        this.fields = fields;
    }

    public static final Table AGENCY = new Table("agency", Agency.class, REQUIRED,
        new StringField("agency_id",  OPTIONAL).requireConditions(
            // If there is more than one agency, the agency_id must be provided
            // https://developers.google.com/transit/gtfs/reference#agencytxt
            new AgencyHasMultipleRowsCheck()
        ).hasForeignReferences(),
        new StringField("agency_name", REQUIRED),
        new URLField("agency_url", REQUIRED),
        new StringField("agency_timezone", REQUIRED), // FIXME new field type for time zones?
        new StringField("agency_lang", OPTIONAL), // FIXME new field type for languages?
        new StringField("agency_phone", OPTIONAL),
        new URLField("agency_branding_url", OPTIONAL),
        new URLField("agency_fare_url", OPTIONAL),
        new StringField("agency_email", OPTIONAL) // FIXME new field type for emails?
    ).restrictDelete().addPrimaryKey();

    // The GTFS spec says this table is required, but in practice it is not required if calendar_dates is present.
    public static final Table CALENDAR = new Table("calendar", Calendar.class, OPTIONAL,
        new StringField("service_id",  REQUIRED),
        new IntegerField("monday", REQUIRED, 0, 1),
        new IntegerField("tuesday", REQUIRED, 0, 1),
        new IntegerField("wednesday", REQUIRED, 0, 1),
        new IntegerField("thursday", REQUIRED, 0, 1),
        new IntegerField("friday", REQUIRED, 0, 1),
        new IntegerField("saturday", REQUIRED, 0, 1),
        new IntegerField("sunday", REQUIRED, 0, 1),
        new DateField("start_date", REQUIRED),
        new DateField("end_date", REQUIRED),
        // Editor-specific field
        new StringField("description", EDITOR)
    ).restrictDelete().addPrimaryKey();

    public static final Table SCHEDULE_EXCEPTIONS = new Table("schedule_exceptions", ScheduleException.class, EDITOR,
            new StringField("name", REQUIRED), // FIXME: This makes name the key field...
            // FIXME: Change to DateListField
            new DateListField("dates", REQUIRED),
            new ShortField("exemplar", REQUIRED, 9),
            new StringListField("custom_schedule", OPTIONAL).isReferenceTo(CALENDAR),
            new StringListField("added_service", OPTIONAL).isReferenceTo(CALENDAR),
            new StringListField("removed_service", OPTIONAL).isReferenceTo(CALENDAR)
    );

    public static final Table CALENDAR_DATES = new Table("calendar_dates", CalendarDate.class, OPTIONAL,
        new StringField("service_id", REQUIRED).isReferenceTo(CALENDAR),
        new DateField("date", REQUIRED),
        new IntegerField("exception_type", REQUIRED, 1, 2)
    ).keyFieldIsNotUnique();

    public static final Table FARE_ATTRIBUTES = new Table("fare_attributes", FareAttribute.class, OPTIONAL,
        new StringField("fare_id", REQUIRED),
        new DoubleField("price", REQUIRED, 0.0, Double.MAX_VALUE, 2),
        new CurrencyField("currency_type", REQUIRED),
        new ShortField("payment_method", REQUIRED, 1),
        new ShortField("transfers", REQUIRED, 2).permitEmptyValue(),
        new StringField("agency_id", OPTIONAL).requireConditions(
            // If there is more than one agency, this agency_id is required.
            // https://developers.google.com/transit/gtfs/reference#fare_attributestxt
            new ReferenceFieldShouldBeProvidedCheck("agency_id")
        ),
        new IntegerField("transfer_duration", OPTIONAL)
    ).addPrimaryKey();

    // FIXME: Should we add some constraint on number of rows that this table has? Perhaps this is a GTFS editor specific
    //  feature.
    public static final Table FEED_INFO = new Table("feed_info", FeedInfo.class, OPTIONAL,
        new StringField("feed_publisher_name", REQUIRED),
        // feed_id is not the first field because that would label it as the key field, which we do not want because the
        // key field cannot be optional. feed_id is not part of the GTFS spec, but is required by OTP to associate static GTFS with GTFS-rt feeds.
        new StringField("feed_id", OPTIONAL),
        new URLField("feed_publisher_url", REQUIRED),
        new LanguageField("feed_lang", REQUIRED),
        new DateField("feed_start_date", OPTIONAL),
        new DateField("feed_end_date", OPTIONAL),
        new StringField("feed_version", OPTIONAL),
        // Editor-specific field that represents default route values for use in editing.
        new ColorField("default_route_color", EDITOR),
        // FIXME: Should the route type max value be equivalent to GTFS spec's max?
        new IntegerField("default_route_type", EDITOR, 999),
        new LanguageField("default_lang", OPTIONAL),
        new StringField("feed_contact_email", OPTIONAL),
        new URLField("feed_contact_url", OPTIONAL)
    ).keyFieldIsNotUnique();

    public static final Table ROUTES = new Table("routes", Route.class, REQUIRED,
        new StringField("route_id",  REQUIRED),
        new StringField("agency_id",  OPTIONAL).isReferenceTo(AGENCY).requireConditions(
            // If there is more than one agency, this agency_id is required.
            // https://developers.google.com/transit/gtfs/reference#routestxt
            new ReferenceFieldShouldBeProvidedCheck("agency_id")
        ),
        new StringField("route_short_name", OPTIONAL), // one of short or long must be provided
        new StringField("route_long_name", OPTIONAL),
        new StringField("route_desc", OPTIONAL),
        // Max route type according to the GTFS spec is 7; however, there is a GTFS proposal that could see this 
        // max value grow to around 1800: https://groups.google.com/forum/#!msg/gtfs-changes/keT5rTPS7Y0/71uMz2l6ke0J
        new IntegerField("route_type", REQUIRED, 1800),
        new URLField("route_url", OPTIONAL),
        new URLField("route_branding_url", OPTIONAL),
        new ColorField("route_color", OPTIONAL), // really this is an int in hex notation
        new ColorField("route_text_color", OPTIONAL),
        // Editor fields below.
        new ShortField("publicly_visible", EDITOR, 1),
        // wheelchair_accessible is an exemplar field applied to all trips on a route.
        new ShortField("wheelchair_accessible", EDITOR, 2).permitEmptyValue(),
        new IntegerField("route_sort_order", OPTIONAL, 0, Integer.MAX_VALUE),
        // Status values are In progress (0), Pending approval (1), and Approved (2).
        new ShortField("status", EDITOR, 2),
        new ShortField("continuous_pickup", OPTIONAL,3),
        new ShortField("continuous_drop_off", OPTIONAL,3)
    ).addPrimaryKey();

    public static final Table SHAPES = new Table("shapes", ShapePoint.class, OPTIONAL,
            new StringField("shape_id", REQUIRED),
            new IntegerField("shape_pt_sequence", REQUIRED),
            new DoubleField("shape_pt_lat", REQUIRED, -80, 80, 6),
            new DoubleField("shape_pt_lon", REQUIRED, -180, 180, 6),
            new DoubleField("shape_dist_traveled", OPTIONAL, 0, Double.POSITIVE_INFINITY, -1),
            // Editor-specific field that represents a shape point's behavior in UI.
            // 0 - regular shape point
            // 1 - user-designated anchor point (handle with which the user can manipulate shape)
            // 2 - stop-projected point (dictates the value of shape_dist_traveled for a pattern stop)
            new ShortField("point_type", EDITOR, 2)
    );

    public static final Table PATTERNS = new Table("patterns", Pattern.class, OPTIONAL,
            new StringField("pattern_id", REQUIRED),
            new StringField("route_id", REQUIRED).isReferenceTo(ROUTES),
            new StringField("name", OPTIONAL),
            // Editor-specific fields.
            // direction_id and shape_id are exemplar fields applied to all trips for a pattern.
            new ShortField("direction_id", EDITOR, 1),
            new ShortField("use_frequency", EDITOR, 1),
            new StringField("shape_id", EDITOR).isReferenceTo(SHAPES)
    ).addPrimaryKey();

    public static final Table STOPS = new Table("stops", Stop.class, REQUIRED,
        new StringField("stop_id", REQUIRED),
        new StringField("stop_code", OPTIONAL),
        // The actual conditions that will be acted upon are within the location_type field.
        new StringField("stop_name", OPTIONAL).requireConditions(),
        new StringField("stop_desc", OPTIONAL),
        // The actual conditions that will be acted upon are within the location_type field.
        new DoubleField("stop_lat", OPTIONAL, -80, 80, 6).requireConditions(),
        // The actual conditions that will be acted upon are within the location_type field.
        new DoubleField("stop_lon", OPTIONAL, -180, 180, 6).requireConditions(),
        new StringField("zone_id", OPTIONAL).hasForeignReferences(),
        new URLField("stop_url", OPTIONAL),
        new ShortField("location_type", OPTIONAL, 4).requireConditions(
            // If the location type is defined and within range, the dependent fields are required.
            // https://developers.google.com/transit/gtfs/reference#stopstxt
            new FieldInRangeCheck(0, 2, "stop_name"),
            new FieldInRangeCheck(0, 2, "stop_lat"),
            new FieldInRangeCheck(0, 2, "stop_lon"),
            new FieldInRangeCheck(2, 4, "parent_station")
        ),
        // The actual conditions that will be acted upon are within the location_type field.
        new StringField("parent_station", OPTIONAL).requireConditions(),
        new StringField("stop_timezone", OPTIONAL),
        new ShortField("wheelchair_boarding", OPTIONAL, 2),
        new StringField("platform_code", OPTIONAL)
    )
    .restrictDelete()
    .addPrimaryKey();

    // GTFS reference: https://developers.google.com/transit/gtfs/reference#fare_rulestxt
    public static final Table FARE_RULES = new Table("fare_rules", FareRule.class, OPTIONAL,
        new StringField("fare_id", REQUIRED).isReferenceTo(FARE_ATTRIBUTES),
        new StringField("route_id", OPTIONAL).isReferenceTo(ROUTES),
        new StringField("origin_id", OPTIONAL).requireConditions(
            // If the origin_id is defined, its value must exist as a zone_id in stops.txt.
            new ForeignRefExistsCheck("zone_id", "fare_rules")
        ),
        new StringField("destination_id", OPTIONAL).requireConditions(
            // If the destination_id is defined, its value must exist as a zone_id in stops.txt.
            new ForeignRefExistsCheck("zone_id", "fare_rules")
        ),
        new StringField("contains_id", OPTIONAL).requireConditions(
            // If the contains_id is defined, its value must exist as a zone_id in stops.txt.
            new ForeignRefExistsCheck("zone_id", "fare_rules")
        )
    )
    .withParentTable(FARE_ATTRIBUTES)
    .addPrimaryKey().keyFieldIsNotUnique();

    public static final Table PATTERN_STOP = new Table("pattern_stops", PatternStop.class, OPTIONAL,
            new StringField("pattern_id", REQUIRED).isReferenceTo(PATTERNS),
            new IntegerField("stop_sequence", REQUIRED, 0, Integer.MAX_VALUE),
            // FIXME: Do we need an index on stop_id?
            new StringField("stop_id", REQUIRED).isReferenceTo(STOPS),
            // Editor-specific fields
            new IntegerField("default_travel_time", EDITOR,0, Integer.MAX_VALUE),
            new IntegerField("default_dwell_time", EDITOR, 0, Integer.MAX_VALUE),
            new IntegerField("drop_off_type", EDITOR, 2),
            new IntegerField("pickup_type", EDITOR, 2),
            new DoubleField("shape_dist_traveled", EDITOR, 0, Double.POSITIVE_INFINITY, -1),
            new ShortField("timepoint", EDITOR, 1),
            new ShortField("continuous_pickup", OPTIONAL,3),
            new ShortField("continuous_drop_off", OPTIONAL,3),
            new StringField("pickup_booking_rule_id", OPTIONAL),
            new StringField("drop_off_booking_rule_id", OPTIONAL)
    ).withParentTable(PATTERNS);


    public static final Table TRANSFERS = new Table("transfers", Transfer.class, OPTIONAL,
            // FIXME: Do we need an index on from_ and to_stop_id
            new StringField("from_stop_id", REQUIRED).isReferenceTo(STOPS),
            new StringField("to_stop_id", REQUIRED).isReferenceTo(STOPS),
            new ShortField("transfer_type", REQUIRED, 3),
            new StringField("min_transfer_time", OPTIONAL))
            .addPrimaryKey()
            .keyFieldIsNotUnique()
            .hasCompoundKey();

    public static final Table TRIPS = new Table("trips", Trip.class, REQUIRED,
        new StringField("trip_id", REQUIRED),
        new StringField("route_id", REQUIRED).isReferenceTo(ROUTES).indexThisColumn(),
        // FIXME: Should this also optionally reference CALENDAR_DATES?
        // FIXME: Do we need an index on service_id
        new StringField("service_id", REQUIRED).isReferenceTo(CALENDAR),
        new StringField("trip_headsign", OPTIONAL),
        new StringField("trip_short_name", OPTIONAL),
        new ShortField("direction_id", OPTIONAL, 1),
        new StringField("block_id", OPTIONAL),
        new StringField("shape_id", OPTIONAL).isReferenceTo(SHAPES),
        new ShortField("wheelchair_accessible", OPTIONAL, 2),
        new ShortField("bikes_allowed", OPTIONAL, 2),
        // Editor-specific fields below.
        new StringField("pattern_id", EDITOR).isReferenceTo(PATTERNS)
    ).addPrimaryKey();

    // https://github.com/MobilityData/gtfs-flex/blob/master/spec/reference.md#
    public static final Table LOCATIONS = new Table("locations", Location.class, OPTIONAL,
        new StringField("location_id", REQUIRED),
        new StringField("stop_name", OPTIONAL),
        new StringField("stop_desc", OPTIONAL),
        new StringField("zone_id", OPTIONAL),
        new URLField("stop_url", OPTIONAL),
        new StringField("geometry_type", REQUIRED)
    ).addPrimaryKey();

    // Must come after TRIPS and STOPS table to which it has references
    public static final Table STOP_TIMES = new Table("stop_times", StopTime.class, REQUIRED,
            new StringField("trip_id", REQUIRED).isReferenceTo(TRIPS),
            new IntegerField("stop_sequence", REQUIRED, 0, Integer.MAX_VALUE),
            // FIXME: Do we need an index on stop_id
            // FLEX TODO: create multi-reference, as this can reference both stops and locations
            new StringField("stop_id", REQUIRED).isReferenceTo(STOPS),
//                    .indexThisColumn(),
            // TODO verify that we have a special check for arrival and departure times first and last stop_time in a trip, which are required
            new TimeField("arrival_time", OPTIONAL),
            new TimeField("departure_time", OPTIONAL),
            new StringField("stop_headsign", OPTIONAL),
            new ShortField("pickup_type", OPTIONAL, 3),
            new ShortField("drop_off_type", OPTIONAL, 3),
            new ShortField("continuous_pickup", OPTIONAL, 3),
            new ShortField("continuous_drop_off", OPTIONAL, 3),
            new DoubleField("shape_dist_traveled", OPTIONAL, 0, Double.POSITIVE_INFINITY, 2),
            new ShortField("timepoint", OPTIONAL, 1),
            new IntegerField("fare_units_traveled", EXTENSION), // OpenOV NL extension

            // Additional GTFS Flex booking rule fields.
            // https://github.com/MobilityData/gtfs-flex/blob/master/spec/reference.md#stop_timestxt-file-extended-1
            new StringField("pickup_booking_rule_id", OPTIONAL),
            new StringField("drop_off_booking_rule_id", OPTIONAL),

            // Additional GTFS Flex location groups and locations fields
            // https://github.com/MobilityData/gtfs-flex/blob/master/spec/reference.md#stop_timestxt-file-extended
            new TimeField("start_pickup_dropoff_window", OPTIONAL),
            new TimeField("end_pickup_dropoff_window", OPTIONAL),
            new DoubleField("mean_duration_factor", OPTIONAL, 0, Double.POSITIVE_INFINITY, 2),
            new DoubleField("mean_duration_offset", OPTIONAL, 0, Double.POSITIVE_INFINITY, 2),
            new DoubleField("safe_duration_factor", OPTIONAL, 0, Double.POSITIVE_INFINITY, 2),
            new DoubleField("safe_duration_offset", OPTIONAL, 0, Double.POSITIVE_INFINITY, 2)
    ).withParentTable(TRIPS);

    // Must come after TRIPS table to which it has a reference
    public static final Table FREQUENCIES = new Table("frequencies", Frequency.class, OPTIONAL,
            new StringField("trip_id", REQUIRED).isReferenceTo(TRIPS),
            new TimeField("start_time", REQUIRED),
            new TimeField("end_time", REQUIRED),
            // Set max headway seconds to the equivalent of 6 hours. This should leave space for any very long headways
            // (e.g., a ferry running exact times at a 4 hour headway), but will catch cases where milliseconds were
            // exported accidentally.
            new IntegerField("headway_secs", REQUIRED, 20, 60*60*6),
            new IntegerField("exact_times", OPTIONAL, 1))
            .withParentTable(TRIPS)
            .keyFieldIsNotUnique();

    // GTFS reference: https://developers.google.com/transit/gtfs/reference#attributionstxt
    public static final Table TRANSLATIONS = new Table("translations", Translation.class, OPTIONAL,
            new StringField("table_name", REQUIRED),
            new StringField("field_name", REQUIRED),
            new LanguageField("language", REQUIRED),
            new StringField("translation", REQUIRED),
            new StringField("record_id", OPTIONAL).requireConditions(
                // If the field_value is empty the record_id is required.
                new FieldIsEmptyCheck("field_value")
            ),
            new StringField("record_sub_id", OPTIONAL).requireConditions(
                // If the record_id is not empty and the value is stop_times the record_sub_id is required.
                new FieldNotEmptyAndMatchesValueCheck("record_id", "stop_times")
            ),
            new StringField("field_value", OPTIONAL).requireConditions(
                // If the record_id is empty the field_value is required.
                new FieldIsEmptyCheck("record_id")
            ))
            .keyFieldIsNotUnique();

    public static final Table ATTRIBUTIONS = new Table("attributions", Attribution.class, OPTIONAL,
            new StringField("attribution_id", OPTIONAL),
            new StringField("agency_id", OPTIONAL).isReferenceTo(AGENCY),
            new LanguageField("route_id", OPTIONAL).isReferenceTo(ROUTES),
            new StringField("trip_id", OPTIONAL).isReferenceTo(TRIPS),
            new StringField("organization_name", REQUIRED),
            new ShortField("is_producer", OPTIONAL, 1),
            new ShortField("is_operator", OPTIONAL, 1),
            new ShortField("is_authority", OPTIONAL, 1),
            new URLField("attribution_url", OPTIONAL),
            new StringField("attribution_email", OPTIONAL),
            new StringField("attribution_phone", OPTIONAL));

    // https://github.com/MobilityData/gtfs-flex/blob/master/spec/reference.md#gtfs-bookingrules
    public static final Table BOOKING_RULES = new Table("booking_rules", BookingRule.class, OPTIONAL,
            new StringField("booking_rule_id", REQUIRED),
            new ShortField("booking_type", OPTIONAL, 2),
            new IntegerField("prior_notice_duration_min", OPTIONAL),
            new IntegerField("prior_notice_duration_max", OPTIONAL),
            new IntegerField("prior_notice_last_day", OPTIONAL),
            new TimeField("prior_notice_last_time", OPTIONAL),
            new IntegerField("prior_notice_start_day", OPTIONAL),
            new TimeField("prior_notice_start_time", OPTIONAL),
            new StringField("prior_notice_service_id", OPTIONAL).isReferenceTo(CALENDAR),
            new StringField("message", OPTIONAL),
            new StringField("pickup_message", OPTIONAL),
            new StringField("drop_off_message", OPTIONAL),
            new StringField("phone_number", OPTIONAL),
            new URLField("info_url", OPTIONAL),
            new URLField("booking_url", OPTIONAL)
    );

    // https://github.com/MobilityData/gtfs-flex/blob/master/spec/reference.md#location_groupstxt-file-added
    public static final Table LOCATION_GROUPS = new Table("location_groups", LocationGroup.class, OPTIONAL,
            new StringField("location_group_id", REQUIRED),
<<<<<<< HEAD
            //FLEX TODO: location id 'isReferenceTo' stops.stop_id or id from locations.geojson. Both is not an option.
=======
            // FIXME: location id 'isReferenceTo' stops.stop_id or id from locations.geojson. Both is not an option.
>>>>>>> a5deb11f
            // Consider addressing as part of conditional checks.
            // FLEX TODO: This will need to possibly be a multi-reference
            // new StringField("location_id", OPTIONAL).isReferenceTo(STOPS),
            new StringField("location_id", OPTIONAL),
            new StringField("location_group_name", OPTIONAL)
    );

    // https://github.com/MobilityData/gtfs-flex/blob/master/spec/reference.md#locationsgeojson-file-added
    public static final Table LOCATION_SHAPES = new Table("location_shapes", LocationShape.class, OPTIONAL,
        new StringField("location_id", REQUIRED).isReferenceTo(LOCATIONS),
        new StringField("geometry_id", REQUIRED),
        new DoubleField("geometry_pt_lat", REQUIRED, -80, 80, 6),
        new DoubleField("geometry_pt_lon", REQUIRED, -180, 180, 6)
    )
    .keyFieldIsNotUnique()
    .withParentTable(LOCATIONS);

    public static final Table PATTERN_LOCATION = new Table("pattern_locations", PatternLocation.class, OPTIONAL,
            new StringField("pattern_id", REQUIRED).isReferenceTo(PATTERNS),
            new IntegerField("stop_sequence", REQUIRED, 0, Integer.MAX_VALUE),
            // FIXME: Do we need an index on location_id?
            new StringField("location_id", REQUIRED).isReferenceTo(LOCATIONS),
            // Editor-specific fields
            // FLEX TODO: Are all of these needed?
            new IntegerField("drop_off_type", EDITOR, 2),
            new IntegerField("pickup_type", EDITOR, 2),
            new DoubleField("shape_dist_traveled", EDITOR, 0, Double.POSITIVE_INFINITY, -1),
            new ShortField("timepoint", EDITOR, 1),
            new ShortField("continuous_pickup", OPTIONAL,3),
            new ShortField("continuous_drop_off", OPTIONAL,3),
            new StringField("pickup_booking_rule_id", OPTIONAL),
            new StringField("drop_off_booking_rule_id", OPTIONAL),

            // Additional GTFS Flex location groups and locations fields
            // https://github.com/MobilityData/gtfs-flex/blob/master/spec/reference.md#stop_timestxt-file-extended
            new TimeField("flex_default_travel_time", OPTIONAL),
            new TimeField("flex_default_zone_time", OPTIONAL),
            new DoubleField("mean_duration_factor", OPTIONAL, 0, Double.POSITIVE_INFINITY, 2),
            new DoubleField("mean_duration_offset", OPTIONAL, 0, Double.POSITIVE_INFINITY, 2),
            new DoubleField("safe_duration_factor", OPTIONAL, 0, Double.POSITIVE_INFINITY, 2),
            new DoubleField("safe_duration_offset", OPTIONAL, 0, Double.POSITIVE_INFINITY, 2)

    ).withParentTable(PATTERNS);

    /** List of tables in order needed for checking referential integrity during load stage. */
    public static final Table[] tablesInOrder = {
        AGENCY,
        CALENDAR,
        SCHEDULE_EXCEPTIONS,
        CALENDAR_DATES,
        FARE_ATTRIBUTES,
        FEED_INFO,
        ROUTES,
        PATTERNS,
        SHAPES,
        STOPS,
        FARE_RULES,
        PATTERN_STOP,
        PATTERN_LOCATION,
        TRANSFERS,
        TRIPS,
        STOP_TIMES,
        FREQUENCIES,
        TRANSLATIONS,
        ATTRIBUTIONS,
        BOOKING_RULES,
        LOCATION_GROUPS,
        LOCATION_SHAPES,
        LOCATIONS
    };

    /**
     * Fluent method that restricts deletion of an entity in this table if there are references to it elsewhere. For
     * example, a calendar that has trips referencing it must not be deleted.
     */
    public Table restrictDelete () {
        this.cascadeDeleteRestricted = true;
        return this;
    }

    /**
     * Fluent method to de-set the hasUniqueKeyField flag for tables which the first field should not be considered a
     * primary key.
     */
    public Table keyFieldIsNotUnique() {
        this.hasUniqueKeyField = false;
        return this;
    }

    /** Fluent method to set whether the table has a compound key, e.g., transfers#to_stop_id. */
    public Table hasCompoundKey() {
        this.compoundKey = true;
        return this;
    }

    /**
     * Fluent method that indicates that the integer ID field should be made a primary key. This should generally only
     * be used for tables that would ever need to be queried on the unique integer ID (which represents row number for
     * tables directly after csv load). For example, we may need to query for a stop or route by unique ID in order to
     * update or delete it. (Whereas querying for a specific stop time vs. a set of stop times would rarely if ever be
     * needed.)
     */
    public Table addPrimaryKey () {
        this.usePrimaryKey = true;
        return this;
    }

    /**
     * Registers the table with a parent table. When updates are made to the parent table, updates to child entities
     * nested in the JSON string will be made. For example, pattern stops and shape points use this method to point to
     * the pattern table as their parent. Currently, an update to either of these child tables must be made by way of
     * a pattern update with nested array pattern_stops and/or shapes. This is due in part to the historical editor
     * data structure in mapdb which allowed for storing a list of objects as a table field. It also (TBD) may be useful
     * for ensuring data integrity and avoiding potentially risky partial updates. FIXME This needs further investigation.
     *
     * FIXME: Perhaps this logic should be removed from the Table class and explicitly stated in the editor/writer
     * classes.
     */
    private Table withParentTable(Table parentTable) {
        this.parentTable = parentTable;
        return this;
    }

    /**
     * Get only those fields included in the official GTFS specification for this table or used by the editor.
     */
    public List<Field> editorFields() {
        List<Field> editorFields = new ArrayList<>();
        for (Field f : fields) if (f.requirement == REQUIRED || f.requirement == OPTIONAL || f.requirement == EDITOR) {
            editorFields.add(f);
        }
        return editorFields;
    }

    /**
     * Get only those fields marked as required in the official GTFS specification for this table.
     */
    public List<Field> requiredFields () {
        // Filter out fields not used in editor (i.e., extension fields).
        List<Field> requiredFields = new ArrayList<>();
        for (Field f : fields) if (f.requirement == REQUIRED) requiredFields.add(f);
        return requiredFields;
    }

    /**
     * Get only those fields included in the official GTFS specification for this table, i.e., filter out fields used
     * in the editor or extensions.
     */
    public List<Field> specFields () {
        List<Field> specFields = new ArrayList<>();
        for (Field f : fields) if (f.requirement == REQUIRED || f.requirement == OPTIONAL) specFields.add(f);
        return specFields;
    }

    public boolean isCascadeDeleteRestricted() {
        return cascadeDeleteRestricted;
    }


    public boolean createSqlTable(Connection connection) {
        return createSqlTable(connection, null, false, null);
    }

    public boolean createSqlTable(Connection connection, boolean makeIdSerial) {
        return createSqlTable(connection, null, makeIdSerial, null);
    }

    public boolean createSqlTable(Connection connection, String namespace, boolean makeIdSerial) {
        return createSqlTable(connection, namespace, makeIdSerial, null);
    }

    /**
     * Create an SQL table with all the fields specified by this table object,
     * plus an integer CSV line number field in the first position.
     */
    public boolean createSqlTable (Connection connection, String namespace, boolean makeIdSerial, String[] primaryKeyFields) {
        // Optionally join namespace and name to create full table name if namespace is not null (i.e., table object is
        // a spec table).
        String tableName = namespace != null ? String.join(".", namespace, name) : name;
        String fieldDeclarations = Arrays.stream(fields)
                .map(Field::getSqlDeclaration)
                .collect(Collectors.joining(", "));
        if (primaryKeyFields != null) {
            fieldDeclarations += String.format(", primary key (%s)", String.join(", ", primaryKeyFields));
        }
        String dropSql = String.format("drop table if exists %s", tableName);
        // Adding the unlogged keyword gives about 12 percent speedup on loading, but is non-standard.
        String idFieldType = makeIdSerial ? "serial" : "bigint";
        String createSql = String.format("create table %s (id %s not null, %s)", tableName, idFieldType, fieldDeclarations);
        try {
            Statement statement = connection.createStatement();
            LOG.info(dropSql);
            statement.execute(dropSql);
            LOG.info(createSql);
            return statement.execute(createSql);
        } catch (Exception ex) {
            throw new StorageException(ex);
        }
    }

    /**
     * Create an SQL table that will insert a value into all the fields specified by this table object,
     * plus an integer CSV line number field in the first position.
     */
    public String generateInsertSql () {
        return generateInsertSql(null, false);
    }

    public String generateInsertSql (boolean setDefaultId) {
        return generateInsertSql(null, setDefaultId);
    }

    /**
     * Create SQL string for use in insert statement. Note, this filters table's fields to only those used in editor.
     */
    public String generateInsertSql (String namespace, boolean setDefaultId) {
        String tableName = namespace == null
                ? name
                : String.join(".", namespace, name);
        String joinedFieldNames = commaSeparatedNames(editorFields());
        String idValue = setDefaultId ? "DEFAULT" : "?";
        return String.format(
            "insert into %s (id, %s) values (%s, %s)",
            tableName,
            joinedFieldNames,
            idValue,
            String.join(", ", Collections.nCopies(editorFields().size(), "?"))
        );
    }

    /**
     * In GTFS feeds, all files are supposed to be in the root of the zip file, but feed producers often put them
     * in a subdirectory. This function will search subdirectories if the entry is not found in the root.
     * It records an error if the entry is in a subdirectory (as long as errorStorage is not null).
     * It then creates a CSV reader for that table if it's found.
     */
    public CsvReader getCsvReader(ZipFile zipFile, SQLErrorStorage sqlErrorStorage) {
        String tableFileName = this.name + ".txt";
        if (name.equals(Table.LOCATIONS.name) || name.equals(Table.LOCATION_SHAPES.name)) {
            tableFileName = locationGeoJsonFileName;
            LOG.info("Loading data for {}, into supporting table {}", tableFileName, name);
        }
        ZipEntry entry = zipFile.getEntry(tableFileName);
        if (entry == null) {
            // Table was not found, check if it is in a subdirectory.
            Enumeration<? extends ZipEntry> entries = zipFile.entries();
            while (entries.hasMoreElements()) {
                ZipEntry e = entries.nextElement();
                if (e.getName().endsWith(tableFileName)) {
                    entry = e;
                    if (sqlErrorStorage != null) sqlErrorStorage.storeError(NewGTFSError.forTable(this, TABLE_IN_SUBDIRECTORY));
                    break;
                }
            }
        }
        if (entry == null) return null;
        try {
            List<String> geoJsonErrors = new ArrayList<>();
            CsvReader csvReader = getCsvReader(tableFileName, name, zipFile, entry, geoJsonErrors);
            if (!geoJsonErrors.isEmpty() && sqlErrorStorage != null) {
                geoJsonErrors.forEach(error ->
                    sqlErrorStorage.storeError(NewGTFSError.forFeed(GEO_JSON_PARSING, error))
                );
            }
            // Don't skip empty records. This is set to true by default on CsvReader. We want to check for empty records
            // during table load, so that they are logged as validation issues (WRONG_NUMBER_OF_FIELDS).
            csvReader.setSkipEmptyRecords(false);
            csvReader.readHeaders();
            return csvReader;
        } catch (IOException e) {
            LOG.error("Exception while opening zip entry: {}", entry, e);
            e.printStackTrace();
            return null;
        }
    }

    /**
     * Create a CSV reader depending on the table to be loaded. If the table is "locations.geojson" unpack the GeoJson
     * data first and load into a CSV reader, else, read the table contents directly into the CSV reader.
     */
    public static CsvReader getCsvReader(
        String tableFileName,
        String name,
        ZipFile zipFile,
        ZipEntry entry,
        List<String> errors
    ) throws IOException {
        CsvReader csvReader;
        if (tableFileName.equals(locationGeoJsonFileName)) {
            csvReader = GeoJsonUtil.getCsvReaderFromGeoJson(name, zipFile, entry, errors);
        } else {
            InputStream zipInputStream = zipFile.getInputStream(entry);
            // Skip any byte order mark that may be present. Files must be UTF-8,
            // but the GTFS spec says that "files that include the UTF byte order mark are acceptable".
            InputStream bomInputStream = new BOMInputStream(zipInputStream);
            csvReader = new CsvReader(bomInputStream, ',', StandardCharsets.UTF_8);
        }
        return csvReader;
    }

    /**
     * Join a list of fields with a comma + space separator.
     */
    public static String commaSeparatedNames(List<Field> fieldsToJoin) {
        return commaSeparatedNames(fieldsToJoin, null, false);
    }

    /**
     * Prepend a prefix string to each field and join them with a comma + space separator.
     * Also, if an export to GTFS is being performed, certain fields need a translation from the database format to the
     * GTFS format.  Otherwise, the fields are assumed to be asked in order to do a database-to-database export and so
     * the verbatim values of the fields are needed.
     */
    public static String commaSeparatedNames(List<Field> fieldsToJoin, String prefix, boolean csvOutput) {
        return fieldsToJoin.stream()
                // NOTE: This previously only prefixed fields that were foreign refs or key fields. However, this
                // caused an issue where shared fields were ambiguously referenced in a select query (specifically,
                // wheelchair_accessible in routes and trips). So this filter has been removed.
                .map(f -> f.getColumnExpression(prefix, csvOutput))
                .collect(Collectors.joining(", "));
    }

    // FIXME: Add table method that sets a field parameter based on field name and string value?
//    public void setParameterByName (PreparedStatement preparedStatement, String fieldName, String value) {
//        Field field = getFieldForName(fieldName);
//        int editorFieldIndex = editorFields().indexOf(field);
//        field.setParameter(preparedStatement, editorFieldIndex, value);
//    }

    /**
     * Create SQL string for use in update statement. Note, this filters table's fields to only those used in editor.
     */
    public String generateUpdateSql (String namespace, int id) {
        // Collect field names for string joining from JsonObject.
        String joinedFieldNames = editorFields().stream()
                // If updating, add suffix for use in set clause
                .map(field -> field.name + " = ?")
                .collect(Collectors.joining(", "));

        String tableName = namespace == null ? name : String.join(".", namespace, name);
        return String.format("update %s set %s where id = %d", tableName, joinedFieldNames, id);
    }

    /**
     * Generate select all SQL string. The minimum requirement parameter is used to determine which fields ought to be
     * included in the select statement. For example, if "OPTIONAL" is passed in, both optional and required fields
     * are included in the select. If "EDITOR" is the minimum requirement, editor, optional, and required fields will
     * all be included.
     */
    public String generateSelectSql (String namespace, Requirement minimumRequirement) {
        String fieldsString;
        String tableName = String.join(".", namespace, name);
        String fieldPrefix = tableName + ".";
        if (minimumRequirement.equals(EDITOR)) {
            fieldsString = commaSeparatedNames(editorFields(), fieldPrefix, true);
        } else if (minimumRequirement.equals(OPTIONAL)) {
            fieldsString = commaSeparatedNames(specFields(), fieldPrefix, true);
        } else if (minimumRequirement.equals(REQUIRED)) {
            fieldsString = commaSeparatedNames(requiredFields(), fieldPrefix, true);
        } else fieldsString = "*";
        return String.format("select %s from %s", fieldsString, tableName);
    }

    /**
     * Shorthand wrapper for calling {@link #generateSelectSql(String, Requirement)}. Note: this does not prefix field
     * names with the namespace, so cannot serve as a replacement for {@link #generateSelectAllExistingFieldsSql}.
     */
    public String generateSelectAllSql (String namespace) {
        return generateSelectSql(namespace, Requirement.PROPRIETARY);
    }

    /**
     * Generate a select statement from the columns that actually exist in the database table.  This method is intended
     * to be used when exporting to a GTFS and eventually generates the select all with each individual field and
     * applicable transformations listed out.
     */
    public String generateSelectAllExistingFieldsSql(Connection connection, String namespace) throws SQLException {
        // select all columns from table
        // FIXME This is postgres-specific and needs to be made generic for non-postgres databases.
        PreparedStatement statement = connection.prepareStatement(
            "SELECT column_name FROM information_schema.columns WHERE table_schema = ? AND table_name = ?"
        );
        statement.setString(1, namespace);
        statement.setString(2, name);
        ResultSet result = statement.executeQuery();

        // get result and add fields that are defined in this table
        List<Field> existingFields = new ArrayList<>();
        while (result.next()) {
            String columnName = result.getString(1);
            existingFields.add(getFieldForName(columnName));
        }

        String tableName = String.join(".", namespace, name);
        String fieldPrefix = tableName + ".";
        return String.format(
            "select %s from %s", commaSeparatedNames(existingFields, fieldPrefix, true), tableName
        );
    }

    public String generateJoinSql (Table joinTable, String namespace, String fieldName, boolean prefixTableName) {
        return generateJoinSql(null, joinTable, null, namespace, fieldName, prefixTableName);
    }

    public String generateJoinSql (String optionalSelect, Table joinTable, String namespace) {
        return generateJoinSql(optionalSelect, joinTable, null, namespace, null, true);
    }

    public String generateJoinSql (Table joinTable, String namespace) {
        return generateJoinSql(null, joinTable, null, namespace, null, true);
    }

    /**
     * Constructs a join clause to use in conjunction with {@link #generateJoinSql}. By default the join type is "INNER
     * JOIN" and the join field is whatever the table instance's key field is. Both of those defaults can be overridden
     * with the other overloaded methods.
     * @param optionalSelect optional select query to pre-select the join table
     * @param joinTable the Table to join with
     * @param joinType type of join (e.g., INNER JOIN, OUTER LEFT JOIN, etc.)
     * @param namespace feedId (or schema prefix)
     * @param fieldName the field to join on (default's to key field)
     * @param prefixTableName whether to prefix this table's name with the schema (helpful if this join follows a
     *                        previous join that renamed the table by dropping the schema/namespace
     * @return a fully formed join clause that can be appended to a select statement
     */
    public String generateJoinSql (String optionalSelect, Table joinTable, String joinType, String namespace, String fieldName, boolean prefixTableName) {
        if (fieldName == null) {
            // Default to key field if field name is not specified
            fieldName = getKeyFieldName();
        }
        if (joinType == null) {
            // Default to INNER JOIN if no join type provided
            joinType = "INNER JOIN";
        }
        String joinTableQuery;
        String joinTableName;
        if (optionalSelect != null) {
            // If a pre-select query is provided for the join table, the join table name must not contain the namespace
            // prefix.
            joinTableName = joinTable.name;
            joinTableQuery = String.format("(%s) %s", optionalSelect, joinTableName);
        } else {
            // Otherwise, set both the join "query" and the table name to the standard "namespace.table_name"
            joinTableQuery = joinTableName = String.format("%s.%s", namespace, joinTable.name);
        }
        // If prefix table name is set to false, skip prefixing the table name.
        String tableName = prefixTableName ? String.format("%s.%s", namespace, this.name) :this.name;
        // Construct the join clause. A sample might appear like:
        // "INNER JOIN schema.join_table ON schema.this_table.field_name = schema.join_table.field_name"
        // OR if optionalSelect is specified
        // "INNER JOIN (select * from schema.join_table where x = 'y') join_table ON schema.this_table.field_name = join_table.field_name"
        return String.format("%s %s ON %s.%s = %s.%s",
                joinType,
                joinTableQuery,
                tableName, fieldName,
                joinTableName, fieldName);
    }

    public String generateDeleteSql (String namespace) {
        return generateDeleteSql(namespace, null);
    }

    /**
     * Generate delete SQL string.
     */
    public String generateDeleteSql (String namespace, String fieldName) {
        String whereField = fieldName == null ? "id" : fieldName;
        return String.format("delete from %s where %s = ?", String.join(".", namespace, name), whereField);
    }

    /**
     * @param name a column name from the header of a CSV file
     * @return the Field object from this table with the given name. If there is no such field defined, create
     * a new Field object for this name.
     */
    public Field getFieldForName(String name) {
        int index = getFieldIndex(name);
        if (index >= 0) return fields[index];
        LOG.warn("Unrecognized header {}. Treating it as a proprietary string field.", name);
        return new StringField(name, UNKNOWN);
    }

    /**
     * Gets the key field for the table. Calling this on a table that has no key field is meaningless. WARNING: this
     * MUST be called on a spec table (i.e., one of the constant tables defined in this class). Otherwise, it
     * could return a non-key field.
     *
     * FIXME: Should this return null if hasUniqueKeyField is false? Not sure what might break if we change this...
     */
    public String getKeyFieldName () {
        // FIXME: If the table is constructed from fields found in a GTFS file, the first field is not guaranteed to be
        // the key field.
        return fields[0].name;
    }

    /**
     * Returns field name that defines order for grouped entities or that defines the compound key field (e.g.,
     * transfers#to_stop_id). WARNING: this field must be in the 1st position (base zero) of the fields array; hence,
     * this MUST be called on a spec table (i.e., one of the constant tables defined in this class). Otherwise, it could
     * return null even if the table has an order field defined.
     */
    public String getOrderFieldName () {
        String name = fields[1].name;
        if (name.contains("_sequence") || compoundKey) return name;
        else return null;
    }

    /**
     * Gets index fields for the spec table. WARNING: this MUST be called on a spec table (i.e., one of the constant
     * tables defined in this class). Otherwise, it could return fields that should not be indexed.
     * @return
     */
    public String getIndexFields() {
        String orderFieldName = getOrderFieldName();
        if (orderFieldName == null) return getKeyFieldName();
        else return String.join(",", getKeyFieldName(), orderFieldName);
    }

    public Class<? extends Entity> getEntityClass() {
        return entityClass;
    }


    /**
     * Finds the index of the field for this table given a string name.
     * @return the index of the field or -1 if no match is found
     */
    public int getFieldIndex (String name) {
        return Field.getFieldIndex(fields, name);
    }

    /**
     * Whether a field with the provided name exists in the table's list of fields.
     */
    public boolean hasField (String name) {
        return getFieldIndex(name) != -1;
    }

    public boolean isRequired () {
        return required == REQUIRED;
    }

    /**
     * Checks whether the table is part of the GTFS specification, i.e., it is not an internal table used for the editor
     * (e.g., Patterns or PatternStops).
     */
    public boolean isSpecTable() {
        return required == REQUIRED || required == OPTIONAL;
    }

    /**
     * Create indexes for table using shouldBeIndexed(), key field, and/or sequence field. WARNING: this MUST be called
     * on a spec table (i.e., one of the constant tables defined in this class). Otherwise, the getIndexFields method
     * could return fields that should not be indexed.
     * FIXME: add foreign reference indexes?
     */
    public void createIndexes(Connection connection, String namespace) throws SQLException {
        if ("agency".equals(name) || "feed_info".equals(name)) {
            // Skip indexing for the small tables that have so few records that indexes are unlikely to
            // improve query performance or that are unlikely to be joined to other tables. NOTE: other tables could be
            // added here in the future as needed.
            LOG.info("Skipping indexes for {} table", name);
            return;
        }
        LOG.info("Indexing {}...", name);
        String tableName;
        if (namespace == null) {
            throw new IllegalStateException("Schema namespace must be provided!");
        } else {
            // Construct table name with prefixed namespace (and account for whether it already ends in a period).
            tableName = namespace.endsWith(".") ? namespace + name : String.join(".", namespace, name);
        }
        // We determine which columns should be indexed based on field order in the GTFS spec model table.
        // Not sure that's a good idea, this could use some abstraction. TODO getIndexColumns() on each table.
        String indexColumns = getIndexFields();
        // TODO verify referential integrity and uniqueness of keys
        // TODO create primary key and fall back on plain index (consider not null & unique constraints)
        // TODO use line number as primary key
        // Note: SQLITE requires specifying a name for indexes.
        String indexName = String.join("_", tableName.replace(".", "_"), "idx");
        String indexSql = String.format("create index %s on %s (%s)", indexName, tableName, indexColumns);
        //String indexSql = String.format("alter table %s add primary key (%s)", tableName, indexColumns);
        LOG.info(indexSql);
        connection.createStatement().execute(indexSql);
        // TODO add foreign key constraints, and recover recording errors as needed.

        // More indexing
        // TODO integrate with the above indexing code, iterating over a List<String> of index column expressions
        for (Field field : fields) {
            if (field.shouldBeIndexed()) {
                Statement statement = connection.createStatement();
                String fieldIndex = String.join("_", tableName.replace(".", "_"), field.name, "idx");
                String sql = String.format("create index %s on %s (%s)", fieldIndex, tableName, field.name);
                LOG.info(sql);
                statement.execute(sql);
            }
        }
    }

    /**
     * Creates a SQL table from the table to clone. This uses the SQL syntax "create table x as y" not only copies the
     * table structure, but also the data from the original table. Creating table indexes is not handled by this method.
     *
     * Note: the stop_times table is a special case that will optionally normalize the stop_sequence values to be
     * zero-based and incrementing.
     *
     * @param connection            SQL connection
     * @param tableToClone          table name to clone (in the dot notation: namespace.gtfs_table)
     * @param normalizeStopTimes    whether to normalize stop times (set stop_sequence values to be zero-based and
     *                              incrementing)
     */
    public boolean createSqlTableFrom(Connection connection, String tableToClone, boolean normalizeStopTimes) {
        long startTime = System.currentTimeMillis();
        try {
            Statement statement = connection.createStatement();
            // Drop target table to avoid a conflict.
            String dropSql = String.format("drop table if exists %s", name);
            LOG.info(dropSql);
            statement.execute(dropSql);
            if (tableToClone.endsWith("stop_times") && normalizeStopTimes) {
                normalizeAndCloneStopTimes(statement, name, tableToClone);
            } else {
                // Adding the unlogged keyword gives about 12 percent speedup on loading, but is non-standard.
                // FIXME: Which create table operation is more efficient?
                String createTableAsSql = String.format("create table %s as table %s", name, tableToClone);
                // Create table in the image of the table we're copying (indexes are not included).
                LOG.info(createTableAsSql);
                statement.execute(createTableAsSql);
            }
            applyAutoIncrementingSequence(statement);
            // FIXME: Is there a need to add primary key constraint here?
            if (usePrimaryKey) {
                // Add primary key to ID column for any tables that require it.
                String addPrimaryKeySql = String.format("ALTER TABLE %s ADD PRIMARY KEY (id)", name);
                LOG.info(addPrimaryKeySql);
                statement.execute(addPrimaryKeySql);
            }
            return true;
        } catch (SQLException ex) {
            LOG.error("Error cloning table {}: {}", name, ex.getSQLState());
            LOG.error("details: ", ex);
            try {
                connection.rollback();
                // It is likely that if cloning the table fails, the reason was that the table did not already exist.
                // Try to create the table here from scratch.
                // FIXME: Maybe we should check that the reason the clone failed was that the table already exists.
                createSqlTable(connection, true);
                return true;
            } catch (SQLException e) {
                e.printStackTrace();
                return false;
            }
        } finally {
            LOG.info("Cloned table {} as {} in {} ms", tableToClone, name, System.currentTimeMillis() - startTime);
        }
    }

    /**
     *  Normalize stop sequences for stop times table so that sequences are all zero-based and increment
     by one. This ensures that sequence values for stop_times and pattern_stops are not initially out
     of sync for feeds imported into the editor.

     NOTE: This happens here instead of as part of post-processing because it's much faster overall to perform
     this as an INSERT vs. an UPDATE. It also needs to be done before creating table indexes. There may be some
     messiness here as far as using the column metadata to perform the SELECT query with the correct column names, but
     it is about an order of magnitude faster than the UPDATE approach.

     For example, with the Bronx bus feed, the UPDATE approach took 53 seconds on an un-normalized table (i.e., snapshotting
     a table from a direct GTFS load), but it only takes about 8 seconds with the INSERT approach. Additionally, this
     INSERT approach seems to dramatically cut down on the time needed for indexing large tables.
     */
    private void normalizeAndCloneStopTimes(Statement statement, String name, String tableToClone) throws SQLException {
        // Create table with matching columns first and then insert all rows with a special select query that
        // normalizes the stop sequences before inserting.
        // "Create table like" can optionally include indexes, but we want to avoid creating the indexes beforehand
        // because this will slow down our massive insert for stop times.
        String createTableLikeSql = String.format("create table %s (like %s)", name, tableToClone);
        LOG.info(createTableLikeSql);
        statement.execute(createTableLikeSql);
        long normalizeStartTime = System.currentTimeMillis();
        LOG.info("Normalizing stop sequences");
        // First get the column names (to account for any non-standard fields that may be present)
        List<String> columns = new ArrayList<>();
        ResultSet resultSet = statement.executeQuery(String.format("select * from %s limit 1", tableToClone));
        ResultSetMetaData metadata = resultSet.getMetaData();
        int nColumns = metadata.getColumnCount();
        for (int i = 1; i <= nColumns; i++) {
            columns.add(metadata.getColumnName(i));
        }
        // Replace stop sequence column with the normalized sequence values.
        columns.set(columns.indexOf("stop_sequence"), "-1 + row_number() over (partition by trip_id order by stop_sequence) as stop_sequence");
        String insertAllSql = String.format("insert into %s (select %s from %s)", name, String.join(", ", columns), tableToClone);
        LOG.info(insertAllSql);
        statement.execute(insertAllSql);
        LOG.info("Normalized stop times sequences in {} ms", System.currentTimeMillis() - normalizeStartTime);
    }

    /**
     * Make id column serial and set the next value based on the current max value. This is intended to operate on
     * existing statement/connection and should not be applied to a table has been created with a serial (i.e., auto-
     * incrementing ID. This code is derived from https://stackoverflow.com/a/9490532/915811
     */
    private void applyAutoIncrementingSequence(Statement statement) throws SQLException {
        String selectMaxSql = String.format("SELECT MAX(id) + 1 FROM %s", name);

        int maxID = 0;
        LOG.info(selectMaxSql);
        statement.execute(selectMaxSql);
        ResultSet maxIdResult = statement.getResultSet();
        if (maxIdResult.next()) {
            maxID = maxIdResult.getInt(1);
        }
        // Set default max ID to 1 (the start value cannot be less than MINVALUE 1)
        // FIXME: Skip sequence creation if maxID = 1?
        if (maxID < 1) {
            maxID = 1;
        }

        String sequenceName = name + "_id_seq";
        String createSequenceSql = String.format("CREATE SEQUENCE %s START WITH %d", sequenceName, maxID);
        LOG.info(createSequenceSql);
        statement.execute(createSequenceSql);

        String alterColumnNextSql = String.format("ALTER TABLE %s ALTER COLUMN id SET DEFAULT nextval('%s')", name, sequenceName);
        LOG.info(alterColumnNextSql);
        statement.execute(alterColumnNextSql);
        String alterColumnNotNullSql = String.format("ALTER TABLE %s ALTER COLUMN id SET NOT NULL", name);
        LOG.info(alterColumnNotNullSql);
        statement.execute(alterColumnNotNullSql);
    }

    public Table getParentTable() {
        return parentTable;
    }

    /**
     * For an array of field headers, returns the matching set of {@link Field}s for a {@link Table}. If errorStorage is
     * not null, errors related to unexpected or duplicate header names will be stored.
     */
    public Field[] getFieldsFromFieldHeaders(String[] headers, SQLErrorStorage errorStorage) {
        Field[] fields = new Field[headers.length];
        Set<String> fieldsSeen = new HashSet<>();
        for (int h = 0; h < headers.length; h++) {
            String header = sanitize(headers[h], errorStorage);
            if (fieldsSeen.contains(header) || "id".equals(header)) {
                // FIXME: add separate error for tables containing ID field.
                if (errorStorage != null) errorStorage.storeError(NewGTFSError.forTable(this, DUPLICATE_HEADER).setBadValue(header));
                fields[h] = null;
            } else {
                fields[h] = getFieldForName(header);
                fieldsSeen.add(header);
            }
        }
        return fields;
    }

    /**
     * Returns the index of the key field within the array of fields provided for a given table.
     * @param fields array of fields (intended to be derived from the headers of a csv text file)
     */
    public int getKeyFieldIndex(Field[] fields) {
        String keyField = getKeyFieldName();
        return Field.getFieldIndex(fields, keyField);
    }

    public boolean hasConditionalRequirements() {
        return !getConditionalRequirements().isEmpty();
    }

    public Map<Field, ConditionalRequirement[]> getConditionalRequirements() {
        Map<Field, ConditionalRequirement[]> fieldsWithConditions = new HashMap<>();
        for (Field field : fields) {
            if (field.isConditionallyRequired()) {
                fieldsWithConditions.put(field, field.conditions);
            }
        }
        return fieldsWithConditions;
    }

}<|MERGE_RESOLUTION|>--- conflicted
+++ resolved
@@ -460,11 +460,7 @@
     // https://github.com/MobilityData/gtfs-flex/blob/master/spec/reference.md#location_groupstxt-file-added
     public static final Table LOCATION_GROUPS = new Table("location_groups", LocationGroup.class, OPTIONAL,
             new StringField("location_group_id", REQUIRED),
-<<<<<<< HEAD
             //FLEX TODO: location id 'isReferenceTo' stops.stop_id or id from locations.geojson. Both is not an option.
-=======
-            // FIXME: location id 'isReferenceTo' stops.stop_id or id from locations.geojson. Both is not an option.
->>>>>>> a5deb11f
             // Consider addressing as part of conditional checks.
             // FLEX TODO: This will need to possibly be a multi-reference
             // new StringField("location_id", OPTIONAL).isReferenceTo(STOPS),
